--- conflicted
+++ resolved
@@ -5639,11 +5639,7 @@
 		// prebuilt_apex module always depends on the prebuilt, and so it doesn't
 		// find the dex boot jar in it. We either need to disable the source libfoo
 		// or make the prebuilt libfoo preferred.
-<<<<<<< HEAD
-		testDexpreoptWithApexes(t, bp, `module "platform-bootclasspath" variant ".*": module "libfoo" from platform is not allowed in the apex boot jars list`, preparer, fragment)
-=======
 		testDexpreoptWithApexes(t, bp, `module "platform-bootclasspath" variant ".*": module libfoo{.*} does not provide a dex jar`, preparer, fragment)
->>>>>>> 5c846d83
 		// dexbootjar check is skipped if AllowMissingDependencies is true
 		preparerAllowMissingDeps := android.GroupFixturePreparers(
 			preparer,
