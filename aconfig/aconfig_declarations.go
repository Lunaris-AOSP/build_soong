--- conflicted
+++ resolved
@@ -215,35 +215,9 @@
 			IntermediateDumpOutputPath:  intermediateDumpFilePath,
 		}
 	}
-<<<<<<< HEAD
 	android.SetProvider(ctx, android.AconfigDeclarationsProviderKey, providerData[""])
 	android.SetProvider(ctx, android.AconfigReleaseDeclarationsProviderKey, providerData)
 }
-=======
-	ctx.Build(pctx, android.BuildParams{
-		Rule:        aconfigRule,
-		Output:      intermediateCacheFilePath,
-		Inputs:      inputFiles,
-		Description: "aconfig_declarations",
-		Args:        args,
-	})
-
-	intermediateDumpFilePath := android.PathForModuleOut(ctx, "intermediate.txt")
-	ctx.Build(pctx, android.BuildParams{
-		Rule:        aconfigTextRule,
-		Output:      intermediateDumpFilePath,
-		Inputs:      android.Paths{intermediateCacheFilePath},
-		Description: "aconfig_text",
-	})
-
-	android.SetProvider(ctx, android.AconfigDeclarationsProviderKey, android.AconfigDeclarationsProviderData{
-		Package:                     module.properties.Package,
-		Container:                   module.properties.Container,
-		Exportable:                  module.properties.Exportable,
-		IntermediateCacheOutputPath: intermediateCacheFilePath,
-		IntermediateDumpOutputPath:  intermediateDumpFilePath,
-	})
-}
 
 func (module *DeclarationsModule) BuildActionProviderKeys() []blueprint.AnyProviderKey {
 	return []blueprint.AnyProviderKey{android.AconfigDeclarationsProviderKey}
@@ -257,5 +231,4 @@
 	return []blueprint.Rule{aconfigRule, aconfigTextRule}
 }
 
-var _ blueprint.Incremental = &DeclarationsModule{}
->>>>>>> fa29764f
+var _ blueprint.Incremental = &DeclarationsModule{}