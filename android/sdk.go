// Copyright (C) 2019 The Android Open Source Project
//
// Licensed under the Apache License, Version 2.0 (the "License");
// you may not use this file except in compliance with the License.
// You may obtain a copy of the License at
//
//     http://www.apache.org/licenses/LICENSE-2.0
//
// Unless required by applicable law or agreed to in writing, software
// distributed under the License is distributed on an "AS IS" BASIS,
// WITHOUT WARRANTIES OR CONDITIONS OF ANY KIND, either express or implied.
// See the License for the specific language governing permissions and
// limitations under the License.

package android

import (
	"fmt"
	"sort"
	"strings"

	"github.com/google/blueprint"
	"github.com/google/blueprint/proptools"
)

// minApiLevelForSdkSnapshot provides access to the min_sdk_version for MinApiLevelForSdkSnapshot
type minApiLevelForSdkSnapshot interface {
	MinSdkVersion(ctx EarlyModuleContext) ApiLevel
}

// MinApiLevelForSdkSnapshot returns the ApiLevel of the min_sdk_version of the supplied module.
//
// If the module does not provide a min_sdk_version then it defaults to 1.
func MinApiLevelForSdkSnapshot(ctx EarlyModuleContext, module Module) ApiLevel {
	minApiLevel := NoneApiLevel
	if m, ok := module.(minApiLevelForSdkSnapshot); ok {
		minApiLevel = m.MinSdkVersion(ctx)
	}
	if minApiLevel == NoneApiLevel {
		// The default min API level is 1.
		minApiLevel = uncheckedFinalApiLevel(1)
	}
	return minApiLevel
}

// SnapshotBuilder provides support for generating the build rules which will build the snapshot.
type SnapshotBuilder interface {
	// CopyToSnapshot generates a rule that will copy the src to the dest (which is a snapshot
	// relative path) and add the dest to the zip.
	CopyToSnapshot(src Path, dest string)

	// EmptyFile returns the path to an empty file.
	//
	// This can be used by sdk member types that need to create an empty file in the snapshot, simply
	// pass the value returned from this to the CopyToSnapshot() method.
	EmptyFile() Path

	// UnzipToSnapshot generates a rule that will unzip the supplied zip into the snapshot relative
	// directory destDir.
	UnzipToSnapshot(zipPath Path, destDir string)

	// AddPrebuiltModule adds a new prebuilt module to the snapshot.
	//
	// It is intended to be called from SdkMemberType.AddPrebuiltModule which can add module type
	// specific properties that are not variant specific. The following properties will be
	// automatically populated before returning.
	//
	// * name
	// * sdk_member_name
	// * prefer
	//
	// Properties that are variant specific will be handled by SdkMemberProperties structure.
	//
	// Each module created by this method can be output to the generated Android.bp file in two
	// different forms, depending on the setting of the SOONG_SDK_SNAPSHOT_VERSION build property.
	// The two forms are:
	// 1. A versioned Soong module that is referenced from a corresponding similarly versioned
	//    snapshot module.
	// 2. An unversioned Soong module that.
	//
	// See sdk/update.go for more information.
	AddPrebuiltModule(member SdkMember, moduleType string) BpModule

	// SdkMemberReferencePropertyTag returns a property tag to use when adding a property to a
	// BpModule that contains references to other sdk members.
	//
	// Using this will ensure that the reference is correctly output for both versioned and
	// unversioned prebuilts in the snapshot.
	//
	// "required: true" means that the property must only contain references to other members of the
	// sdk. Passing a reference to a module that is not a member of the sdk will result in a build
	// error.
	//
	// "required: false" means that the property can contain references to modules that are either
	// members or not members of the sdk. If a reference is to a module that is a non member then the
	// reference is left unchanged, i.e. it is not transformed as references to members are.
	//
	// The handling of the member names is dependent on whether it is an internal or exported member.
	// An exported member is one whose name is specified in one of the member type specific
	// properties. An internal member is one that is added due to being a part of an exported (or
	// other internal) member and is not itself an exported member.
	//
	// Member names are handled as follows:
	// * When creating the unversioned form of the module the name is left unchecked unless the member
	//   is internal in which case it is transformed into an sdk specific name, i.e. by prefixing with
	//   the sdk name.
	//
	// * When creating the versioned form of the module the name is transformed into a versioned sdk
	//   specific name, i.e. by prefixing with the sdk name and suffixing with the version.
	//
	// e.g.
	// bpPropertySet.AddPropertyWithTag("libs", []string{"member1", "member2"}, builder.SdkMemberReferencePropertyTag(true))
	SdkMemberReferencePropertyTag(required bool) BpPropertyTag
}

// BpPropertyTag is a marker interface that can be associated with properties in a BpPropertySet to
// provide additional information which can be used to customize their behavior.
type BpPropertyTag interface{}

// BpPropertySet is a set of properties for use in a .bp file.
type BpPropertySet interface {
	// AddProperty adds a property.
	//
	// The value can be one of the following types:
	// * string
	// * array of the above
	// * bool
	// For these types it is an error if multiple properties with the same name
	// are added.
	//
	// * pointer to a struct
	// * BpPropertySet
	//
	// A pointer to a Blueprint-style property struct is first converted into a
	// BpPropertySet by traversing the fields and adding their values as
	// properties in a BpPropertySet. A field with a struct value is itself
	// converted into a BpPropertySet before adding.
	//
	// Adding a BpPropertySet is done as follows:
	// * If no property with the name exists then the BpPropertySet is added
	//   directly to this property. Care must be taken to ensure that it does not
	//   introduce a cycle.
	// * If a property exists with the name and the current value is a
	//   BpPropertySet then every property of the new BpPropertySet is added to
	//   the existing BpPropertySet.
	// * Otherwise, if a property exists with the name then it is an error.
	AddProperty(name string, value interface{})

	// AddPropertyWithTag adds a property with an associated property tag.
	AddPropertyWithTag(name string, value interface{}, tag BpPropertyTag)

	// AddPropertySet adds a property set with the specified name and returns it so that additional
	// properties can be added to it.
	AddPropertySet(name string) BpPropertySet

	// AddCommentForProperty adds a comment for the named property (or property set).
	AddCommentForProperty(name, text string)
}

// BpModule represents a module definition in a .bp file.
type BpModule interface {
	BpPropertySet

	// ModuleType returns the module type of the module
	ModuleType() string

	// Name returns the name of the module or "" if no name has been specified.
	Name() string
}

// BpPrintable is a marker interface that must be implemented by any struct that is added as a
// property value.
type BpPrintable interface {
	bpPrintable()
}

// BpPrintableBase must be embedded within any struct that is added as a
// property value.
type BpPrintableBase struct {
}

func (b BpPrintableBase) bpPrintable() {
}

var _ BpPrintable = BpPrintableBase{}

// sdkRegisterable defines the interface that must be implemented by objects that can be registered
// in an sdkRegistry.
type sdkRegisterable interface {
	// SdkPropertyName returns the name of the corresponding property on an sdk module.
	SdkPropertyName() string
}

// sdkRegistry provides support for registering and retrieving objects that define properties for
// use by sdk and module_exports module types.
type sdkRegistry struct {
	// The list of registered objects sorted by property name.
	list []sdkRegisterable
}

// copyAndAppend creates a new sdkRegistry that includes all the traits registered in
// this registry plus the supplied trait.
func (r *sdkRegistry) copyAndAppend(registerable sdkRegisterable) *sdkRegistry {
	oldList := r.list

	// Make sure that list does not already contain the property. Uses a simple linear search instead
	// of a binary search even though the list is sorted. That is because the number of items in the
	// list is small and so not worth the overhead of a binary search.
	found := false
	newPropertyName := registerable.SdkPropertyName()
	for _, r := range oldList {
		if r.SdkPropertyName() == newPropertyName {
			found = true
			break
		}
	}
	if found {
		names := []string{}
		for _, r := range oldList {
			names = append(names, r.SdkPropertyName())
		}
		panic(fmt.Errorf("duplicate properties found, %q already exists in %q", newPropertyName, names))
	}

	// Copy the slice just in case this is being read while being modified, e.g. when testing.
	list := make([]sdkRegisterable, 0, len(oldList)+1)
	list = append(list, oldList...)
	list = append(list, registerable)

	// Sort the registered objects by their property name to ensure that registry order has no effect
	// on behavior.
	sort.Slice(list, func(i1, i2 int) bool {
		t1 := list[i1]
		t2 := list[i2]

		return t1.SdkPropertyName() < t2.SdkPropertyName()
	})

	// Create a new registry so the pointer uniquely identifies the set of registered types.
	return &sdkRegistry{
		list: list,
	}
}

// registeredObjects returns the list of registered instances.
func (r *sdkRegistry) registeredObjects() []sdkRegisterable {
	return r.list
}

// uniqueOnceKey returns a key that uniquely identifies this instance and can be used with
// OncePer.Once
func (r *sdkRegistry) uniqueOnceKey() OnceKey {
	// Use the pointer to the registry as the unique key. The pointer is used because it is guaranteed
	// to uniquely identify the contained list. The list itself cannot be used as slices are not
	// comparable. Using the pointer does mean that two separate registries with identical lists would
	// have different keys and so cause whatever information is cached to be created multiple times.
	// However, that is not an issue in practice as it should not occur outside tests. Constructing a
	// string representation of the list to use instead would avoid that but is an unnecessary
	// complication that provides no significant benefit.
	return NewCustomOnceKey(r)
}

// SdkMemberTrait represents a trait that members of an sdk module can contribute to the sdk
// snapshot.
//
// A trait is simply a characteristic of sdk member that is not required by default which may be
// required for some members but not others. Traits can cause additional information to be output
// to the sdk snapshot or replace the default information exported for a member with something else.
// e.g.
//   - By default cc libraries only export the default image variants to the SDK. However, for some
//     members it may be necessary to export specific image variants, e.g. vendor, or recovery.
//   - By default cc libraries export all the configured architecture variants except for the native
//     bridge architecture variants. However, for some members it may be necessary to export the
//     native bridge architecture variants as well.
//   - By default cc libraries export the platform variant (i.e. sdk:). However, for some members it
//     may be necessary to export the sdk variant (i.e. sdk:sdk).
//
// A sdk can request a module to provide no traits, one trait or a collection of traits. The exact
// behavior of a trait is determined by how SdkMemberType implementations handle the traits. A trait
// could be specific to one SdkMemberType or many. Some trait combinations could be incompatible.
//
// The sdk module type will create a special traits structure that contains a property for each
// trait registered with RegisterSdkMemberTrait(). The property names are those returned from
// SdkPropertyName(). Each property contains a list of modules that are required to have that trait.
// e.g. something like this:
//
//	sdk {
//	  name: "sdk",
//	  ...
//	  traits: {
//	    recovery_image: ["module1", "module4", "module5"],
//	    native_bridge: ["module1", "module2"],
//	    native_sdk: ["module1", "module3"],
//	    ...
//	  },
//	  ...
//	}
type SdkMemberTrait interface {
	// SdkPropertyName returns the name of the traits property on an sdk module.
	SdkPropertyName() string
}

var _ sdkRegisterable = (SdkMemberTrait)(nil)

// SdkMemberTraitBase is the base struct that must be embedded within any type that implements
// SdkMemberTrait.
type SdkMemberTraitBase struct {
	// PropertyName is the name of the property
	PropertyName string
}

func (b *SdkMemberTraitBase) SdkPropertyName() string {
	return b.PropertyName
}

// SdkMemberTraitSet is a set of SdkMemberTrait instances.
type SdkMemberTraitSet interface {
	// Empty returns true if this set is empty.
	Empty() bool

	// Contains returns true if this set contains the specified trait.
	Contains(trait SdkMemberTrait) bool

	// Subtract returns a new set containing all elements of this set except for those in the
	// other set.
	Subtract(other SdkMemberTraitSet) SdkMemberTraitSet

	// String returns a string representation of the set and its contents.
	String() string
}

func NewSdkMemberTraitSet(traits []SdkMemberTrait) SdkMemberTraitSet {
	if len(traits) == 0 {
		return EmptySdkMemberTraitSet()
	}

	m := sdkMemberTraitSet{}
	for _, trait := range traits {
		m[trait] = true
	}
	return m
}

func EmptySdkMemberTraitSet() SdkMemberTraitSet {
	return (sdkMemberTraitSet)(nil)
}

type sdkMemberTraitSet map[SdkMemberTrait]bool

var _ SdkMemberTraitSet = (sdkMemberTraitSet{})

func (s sdkMemberTraitSet) Empty() bool {
	return len(s) == 0
}

func (s sdkMemberTraitSet) Contains(trait SdkMemberTrait) bool {
	return s[trait]
}

func (s sdkMemberTraitSet) Subtract(other SdkMemberTraitSet) SdkMemberTraitSet {
	if other.Empty() {
		return s
	}

	var remainder []SdkMemberTrait
	for trait, _ := range s {
		if !other.Contains(trait) {
			remainder = append(remainder, trait)
		}
	}

	return NewSdkMemberTraitSet(remainder)
}

func (s sdkMemberTraitSet) String() string {
	list := []string{}
	for trait, _ := range s {
		list = append(list, trait.SdkPropertyName())
	}
	sort.Strings(list)
	return fmt.Sprintf("[%s]", strings.Join(list, ","))
}

var registeredSdkMemberTraits = &sdkRegistry{}

// RegisteredSdkMemberTraits returns a OnceKey and a sorted list of registered traits.
//
// The key uniquely identifies the array of traits and can be used with OncePer.Once() to cache
// information derived from the array of traits.
func RegisteredSdkMemberTraits() (OnceKey, []SdkMemberTrait) {
	registerables := registeredSdkMemberTraits.registeredObjects()
	traits := make([]SdkMemberTrait, len(registerables))
	for i, registerable := range registerables {
		traits[i] = registerable.(SdkMemberTrait)
	}
	return registeredSdkMemberTraits.uniqueOnceKey(), traits
}

// RegisterSdkMemberTrait registers an SdkMemberTrait object to allow them to be used in the
// module_exports, module_exports_snapshot, sdk and sdk_snapshot module types.
func RegisterSdkMemberTrait(trait SdkMemberTrait) {
	registeredSdkMemberTraits = registeredSdkMemberTraits.copyAndAppend(trait)
}

// SdkMember is an individual member of the SDK.
//
// It includes all of the variants that the SDK depends upon.
type SdkMember interface {
	// Name returns the name of the member.
	Name() string

	// Variants returns all the variants of this module depended upon by the SDK.
	Variants() []Module
}

// SdkMemberDependencyTag is the interface that a tag must implement in order to allow the
// dependent module to be automatically added to the sdk.
type SdkMemberDependencyTag interface {
	blueprint.DependencyTag

	// SdkMemberType returns the SdkMemberType that will be used to automatically add the child module
	// to the sdk.
	//
	// Returning nil will prevent the module being added to the sdk.
	SdkMemberType(child Module) SdkMemberType

	// ExportMember determines whether a module added to the sdk through this tag will be exported
	// from the sdk or not.
	//
	// An exported member is added to the sdk using its own name, e.g. if "foo" was exported from sdk
	// "bar" then its prebuilt would be simply called "foo". A member can be added to the sdk via
	// multiple tags and if any of those tags returns true from this method then the membe will be
	// exported. Every module added directly to the sdk via one of the member type specific
	// properties, e.g. java_libs, will automatically be exported.
	//
	// If a member is not exported then it is treated as an internal implementation detail of the
	// sdk and so will be added with an sdk specific name. e.g. if "foo" was an internal member of sdk
	// "bar" then its prebuilt would be called "bar_foo". Additionally its visibility will be set to
	// "//visibility:private" so it will not be accessible from outside its Android.bp file.
	ExportMember() bool
}

var _ SdkMemberDependencyTag = (*sdkMemberDependencyTag)(nil)
var _ ReplaceSourceWithPrebuilt = (*sdkMemberDependencyTag)(nil)

type sdkMemberDependencyTag struct {
	blueprint.BaseDependencyTag
	memberType SdkMemberType
	export     bool
}

func (t *sdkMemberDependencyTag) SdkMemberType(_ Module) SdkMemberType {
	return t.memberType
}

func (t *sdkMemberDependencyTag) ExportMember() bool {
	return t.export
}

// ReplaceSourceWithPrebuilt prevents dependencies from the sdk/module_exports onto their members
// from being replaced with a preferred prebuilt.
func (t *sdkMemberDependencyTag) ReplaceSourceWithPrebuilt() bool {
	return false
}

// DependencyTagForSdkMemberType creates an SdkMemberDependencyTag that will cause any
// dependencies added by the tag to be added to the sdk as the specified SdkMemberType and exported
// (or not) as specified by the export parameter.
func DependencyTagForSdkMemberType(memberType SdkMemberType, export bool) SdkMemberDependencyTag {
	return &sdkMemberDependencyTag{memberType: memberType, export: export}
}

// SdkMemberType is the interface that must be implemented for every type that can be a member of an
// sdk.
//
// The basic implementation should look something like this, where ModuleType is
// the name of the module type being supported.
//
//	type moduleTypeSdkMemberType struct {
//	    android.SdkMemberTypeBase
//	}
//
//	func init() {
//	    android.RegisterSdkMemberType(&moduleTypeSdkMemberType{
//	        SdkMemberTypeBase: android.SdkMemberTypeBase{
//	            PropertyName: "module_types",
//	        },
//	    }
//	}
//
//	...methods...
type SdkMemberType interface {
	// SdkPropertyName returns the name of the member type property on an sdk module.
	SdkPropertyName() string

	// RequiresBpProperty returns true if this member type requires its property to be usable within
	// an Android.bp file.
	RequiresBpProperty() bool

	// SupportedBuildReleases returns the string representation of a set of target build releases that
	// support this member type.
	SupportedBuildReleases() string

	// UsableWithSdkAndSdkSnapshot returns true if the member type supports the sdk/sdk_snapshot,
	// false otherwise.
	UsableWithSdkAndSdkSnapshot() bool

	// IsHostOsDependent returns true if prebuilt host artifacts may be specific to the host OS. Only
	// applicable to modules where HostSupported() is true. If this is true, snapshots will list each
	// host OS variant explicitly and disable all other host OS'es.
	IsHostOsDependent() bool

	// SupportedLinkages returns the names of the linkage variants supported by this module.
	SupportedLinkages() []string

	// DisablesStrip returns true if the stripping needs to be disabled for this module.
	DisablesStrip() bool

	// ArePrebuiltsRequired returns true if prebuilts are required in the sdk snapshot, false
	// otherwise.
	ArePrebuiltsRequired() bool

	// AddDependencies adds dependencies from the SDK module to all the module variants the member
	// type contributes to the SDK. `names` is the list of module names given in the member type
	// property (as returned by SdkPropertyName()) in the SDK module. The exact set of variants
	// required is determined by the SDK and its properties. The dependencies must be added with the
	// supplied tag.
	//
	// The BottomUpMutatorContext provided is for the SDK module.
	AddDependencies(ctx SdkDependencyContext, dependencyTag blueprint.DependencyTag, names []string)

	// IsInstance returns true if the supplied module is an instance of this member type.
	//
	// This is used to check the type of each variant before added to the SdkMember. Returning false
	// will cause an error to be logged explaining that the module is not allowed in whichever sdk
	// property it was added.
	IsInstance(module Module) bool

	// UsesSourceModuleTypeInSnapshot returns true when the AddPrebuiltModule() method returns a
	// source module type.
	UsesSourceModuleTypeInSnapshot() bool

	// AddPrebuiltModule is called to add a prebuilt module that the sdk will populate.
	//
	// The sdk module code generates the snapshot as follows:
	//
	// * A properties struct of type SdkMemberProperties is created for each variant and
	//   populated with information from the variant by calling PopulateFromVariant(Module)
	//   on the struct.
	//
	// * An additional properties struct is created into which the common properties will be
	//   added.
	//
	// * The variant property structs are analysed to find exported (capitalized) fields which
	//   have common values. Those fields are cleared and the common value added to the common
	//   properties.
	//
	//   A field annotated with a tag of `sdk:"ignore"` will be treated as if it
	//   was not capitalized, i.e. ignored and not optimized for common values.
	//
	//   A field annotated with a tag of `sdk:"keep"` will not be cleared even if the value is common
	//   across multiple structs. Common values will still be copied into the common property struct.
	//   So, if the same value is placed in all structs populated from variants that value would be
	//   copied into all common property structs and so be available in every instance.
	//
	//   A field annotated with a tag of `android:"arch_variant"` will be allowed to have
	//   values that differ by arch, fields not tagged as such must have common values across
	//   all variants.
	//
	// * Additional field tags can be specified on a field that will ignore certain values
	//   for the purpose of common value optimization. A value that is ignored must have the
	//   default value for the property type. This is to ensure that significant value are not
	//   ignored by accident. The purpose of this is to allow the snapshot generation to reflect
	//   the behavior of the runtime. e.g. if a property is ignored on the host then a property
	//   that is common for android can be treated as if it was common for android and host as
	//   the setting for host is ignored anyway.
	//   * `sdk:"ignored-on-host" - this indicates the property is ignored on the host variant.
	//
	// * The sdk module type populates the BpModule structure, creating the arch specific
	//   structure and calls AddToPropertySet(...) on the properties struct to add the member
	//   specific properties in the correct place in the structure.
	//
	AddPrebuiltModule(ctx SdkMemberContext, member SdkMember) BpModule

	// CreateVariantPropertiesStruct creates a structure into which variant specific properties can be
	// added.
	CreateVariantPropertiesStruct() SdkMemberProperties

	// SupportedTraits returns the set of traits supported by this member type.
	SupportedTraits() SdkMemberTraitSet

	// Overrides returns whether type overrides other SdkMemberType
	Overrides(SdkMemberType) bool
}

var _ sdkRegisterable = (SdkMemberType)(nil)

// SdkDependencyContext provides access to information needed by the SdkMemberType.AddDependencies()
// implementations.
type SdkDependencyContext interface {
	BottomUpMutatorContext

	// RequiredTraits returns the set of SdkMemberTrait instances that the sdk requires the named
	// member to provide.
	RequiredTraits(name string) SdkMemberTraitSet

	// RequiresTrait returns true if the sdk requires the member with the supplied name to provide the
	// supplied trait.
	RequiresTrait(name string, trait SdkMemberTrait) bool
}

// SdkMemberTypeBase is the base type for SdkMemberType implementations and must be embedded in any
// struct that implements SdkMemberType.
type SdkMemberTypeBase struct {
	PropertyName string

	// Property names that this SdkMemberTypeBase can override, this is useful when a module type is a
	// superset of another module type.
	OverridesPropertyNames map[string]bool

	// The names of linkage variants supported by this module.
	SupportedLinkageNames []string

	// StripDisabled returns true if the stripping needs to be disabled for this module.
	StripDisabled bool

	// When set to true BpPropertyNotRequired indicates that the member type does not require the
	// property to be specifiable in an Android.bp file.
	BpPropertyNotRequired bool

	// The name of the first targeted build release.
	//
	// If not specified then it is assumed to be available on all targeted build releases.
	SupportedBuildReleaseSpecification string

	// Set to true if this must be usable with the sdk/sdk_snapshot module types. Otherwise, it will
	// only be usable with module_exports/module_exports_snapshots module types.
	SupportsSdk bool

	// Set to true if prebuilt host artifacts of this member may be specific to the host OS. Only
	// applicable to modules where HostSupported() is true.
	HostOsDependent bool

	// When set to true UseSourceModuleTypeInSnapshot indicates that the member type creates a source
	// module type in its SdkMemberType.AddPrebuiltModule() method. That prevents the sdk snapshot
	// code from automatically adding a prefer: true flag.
	UseSourceModuleTypeInSnapshot bool

	// Set to proptools.BoolPtr(false) if this member does not generate prebuilts but is only provided
	// to allow the sdk to gather members from this member's dependencies. If not specified then
	// defaults to true.
	PrebuiltsRequired *bool

	// The list of supported traits.
	Traits []SdkMemberTrait
}

func (b *SdkMemberTypeBase) SdkPropertyName() string {
	return b.PropertyName
}

func (b *SdkMemberTypeBase) RequiresBpProperty() bool {
	return !b.BpPropertyNotRequired
}

func (b *SdkMemberTypeBase) SupportedBuildReleases() string {
	return b.SupportedBuildReleaseSpecification
}

func (b *SdkMemberTypeBase) UsableWithSdkAndSdkSnapshot() bool {
	return b.SupportsSdk
}

func (b *SdkMemberTypeBase) IsHostOsDependent() bool {
	return b.HostOsDependent
}

func (b *SdkMemberTypeBase) ArePrebuiltsRequired() bool {
	return proptools.BoolDefault(b.PrebuiltsRequired, true)
}

func (b *SdkMemberTypeBase) UsesSourceModuleTypeInSnapshot() bool {
	return b.UseSourceModuleTypeInSnapshot
}

func (b *SdkMemberTypeBase) SupportedTraits() SdkMemberTraitSet {
	return NewSdkMemberTraitSet(b.Traits)
}

func (b *SdkMemberTypeBase) Overrides(other SdkMemberType) bool {
	return b.OverridesPropertyNames[other.SdkPropertyName()]
}

func (b *SdkMemberTypeBase) SupportedLinkages() []string {
	return b.SupportedLinkageNames
}

func (b *SdkMemberTypeBase) DisablesStrip() bool {
	return b.StripDisabled
}

// registeredModuleExportsMemberTypes is the set of registered SdkMemberTypes for module_exports
// modules.
var registeredModuleExportsMemberTypes = &sdkRegistry{}

// registeredSdkMemberTypes is the set of registered registeredSdkMemberTypes for sdk modules.
var registeredSdkMemberTypes = &sdkRegistry{}

// RegisteredSdkMemberTypes returns a OnceKey and a sorted list of registered types.
//
// If moduleExports is true then the slice of types includes all registered types that can be used
// with the module_exports and module_exports_snapshot module types. Otherwise, the slice of types
// only includes those registered types that can be used with the sdk and sdk_snapshot module
// types.
//
// The key uniquely identifies the array of types and can be used with OncePer.Once() to cache
// information derived from the array of types.
func RegisteredSdkMemberTypes(moduleExports bool) (OnceKey, []SdkMemberType) {
	var registry *sdkRegistry
	if moduleExports {
		registry = registeredModuleExportsMemberTypes
	} else {
		registry = registeredSdkMemberTypes
	}

	registerables := registry.registeredObjects()
	types := make([]SdkMemberType, len(registerables))
	for i, registerable := range registerables {
		types[i] = registerable.(SdkMemberType)
	}
	return registry.uniqueOnceKey(), types
}

// RegisterSdkMemberType registers an SdkMemberType object to allow them to be used in the
// module_exports, module_exports_snapshot and (depending on the value returned from
// SdkMemberType.UsableWithSdkAndSdkSnapshot) the sdk and sdk_snapshot module types.
func RegisterSdkMemberType(memberType SdkMemberType) {
	// All member types are usable with module_exports.
	registeredModuleExportsMemberTypes = registeredModuleExportsMemberTypes.copyAndAppend(memberType)

	// Only those that explicitly indicate it are usable with sdk.
	if memberType.UsableWithSdkAndSdkSnapshot() {
		registeredSdkMemberTypes = registeredSdkMemberTypes.copyAndAppend(memberType)
	}
}

// SdkMemberPropertiesBase is the base structure for all implementations of SdkMemberProperties and
// must be embedded in any struct that implements SdkMemberProperties.
//
// Contains common properties that apply across many different member types.
type SdkMemberPropertiesBase struct {
	// The number of unique os types supported by the member variants.
	//
	// If a member has a variant with more than one os type then it will need to differentiate
	// the locations of any of their prebuilt files in the snapshot by os type to prevent them
	// from colliding. See OsPrefix().
	//
	// Ignore this property during optimization. This is needed because this property is the same for
	// all variants of a member and so would be optimized away if it was not ignored.
	Os_count int `sdk:"ignore"`

	// The os type for which these properties refer.
	//
	// Provided to allow a member to differentiate between os types in the locations of their
	// prebuilt files when it supports more than one os type.
	//
	// Ignore this property during optimization. This is needed because this property is the same for
	// all variants of a member and so would be optimized away if it was not ignored.
	Os OsType `sdk:"ignore"`

	// The setting to use for the compile_multilib property.
	Compile_multilib string `android:"arch_variant"`
}

// OsPrefix returns the os prefix to use for any file paths in the sdk.
//
// Is an empty string if the member only provides variants for a single os type, otherwise
// is the OsType.Name.
func (b *SdkMemberPropertiesBase) OsPrefix() string {
	if b.Os_count == 1 {
		return ""
	} else {
		return b.Os.Name
	}
}

func (b *SdkMemberPropertiesBase) Base() *SdkMemberPropertiesBase {
	return b
}

// SdkMemberProperties is the interface to be implemented on top of a structure that contains
// variant specific information.
//
// Struct fields that are capitalized are examined for common values to extract. Fields that are not
// capitalized are assumed to be arch specific.
type SdkMemberProperties interface {
	// Base returns the base structure.
	Base() *SdkMemberPropertiesBase

	// PopulateFromVariant populates this structure with information from a module variant.
	//
	// It will typically be called once for each variant of a member module that the SDK depends upon.
	PopulateFromVariant(ctx SdkMemberContext, variant Module)

	// AddToPropertySet adds the information from this structure to the property set.
	//
	// This will be called for each instance of this structure on which the PopulateFromVariant method
	// was called and also on a number of different instances of this structure into which properties
	// common to one or more variants have been copied. Therefore, implementations of this must handle
	// the case when this structure is only partially populated.
	AddToPropertySet(ctx SdkMemberContext, propertySet BpPropertySet)
}

// SdkMemberContext provides access to information common to a specific member.
type SdkMemberContext interface {
<<<<<<< HEAD
	ConfigAndErrorContext

=======
>>>>>>> 905305ef
	// SdkModuleContext returns the module context of the sdk common os variant which is creating the
	// snapshot.
	//
	// This is common to all members of the sdk and is not specific to the member being processed.
	// If information about the member being processed needs to be obtained from this ModuleContext it
	// must be obtained using one of the OtherModule... methods not the Module... methods.
	SdkModuleContext() ModuleContext

	// SnapshotBuilder the builder of the snapshot.
	SnapshotBuilder() SnapshotBuilder

	// MemberType returns the type of the member currently being processed.
	MemberType() SdkMemberType

	// Name returns the name of the member currently being processed.
	//
	// Provided for use by sdk members to create a member specific location within the snapshot
	// into which to copy the prebuilt files.
	Name() string

	// RequiresTrait returns true if this member is expected to provide the specified trait.
	RequiresTrait(trait SdkMemberTrait) bool

	// IsTargetBuildBeforeTiramisu return true if the target build release for which this snapshot is
	// being generated is before Tiramisu, i.e. S.
	IsTargetBuildBeforeTiramisu() bool

	// ModuleErrorf reports an error at the line number of the module type in the module definition.
	ModuleErrorf(fmt string, args ...interface{})
}

// ExportedComponentsInfo contains information about the components that this module exports to an
// sdk snapshot.
//
// A component of a module is a child module that the module creates and which forms an integral
// part of the functionality that the creating module provides. A component module is essentially
// owned by its creator and is tightly coupled to the creator and other components.
//
// e.g. the child modules created by prebuilt_apis are not components because they are not tightly
// coupled to the prebuilt_apis module. Once they are created the prebuilt_apis ignores them. The
// child impl and stub library created by java_sdk_library (and corresponding import) are components
// because the creating module depends upon them in order to provide some of its own functionality.
//
// A component is exported if it is part of an sdk snapshot. e.g. The xml and impl child modules are
// components but they are not exported as they are not part of an sdk snapshot.
//
// This information is used by the sdk snapshot generation code to ensure that it does not create
// an sdk snapshot that contains a declaration of the component module and the module that creates
// it as that would result in duplicate modules when attempting to use the snapshot. e.g. a snapshot
// that included the java_sdk_library_import "foo" and also a java_import "foo.stubs" would fail
// as there would be two modules called "foo.stubs".
type ExportedComponentsInfo struct {
	// The names of the exported components.
	Components []string
}

var ExportedComponentsInfoProvider = blueprint.NewProvider[ExportedComponentsInfo]()

// AdditionalSdkInfo contains additional properties to add to the generated SDK info file.
type AdditionalSdkInfo struct {
	Properties map[string]interface{}
}

var AdditionalSdkInfoProvider = blueprint.NewProvider[AdditionalSdkInfo]()

var apiFingerprintPathKey = NewOnceKey("apiFingerprintPathKey")

func ApiFingerprintPath(ctx PathContext) OutputPath {
	return ctx.Config().Once(apiFingerprintPathKey, func() interface{} {
		return PathForOutput(ctx, "api_fingerprint.txt")
	}).(OutputPath)
}<|MERGE_RESOLUTION|>--- conflicted
+++ resolved
@@ -813,11 +813,6 @@
 
 // SdkMemberContext provides access to information common to a specific member.
 type SdkMemberContext interface {
-<<<<<<< HEAD
-	ConfigAndErrorContext
-
-=======
->>>>>>> 905305ef
 	// SdkModuleContext returns the module context of the sdk common os variant which is creating the
 	// snapshot.
 	//
