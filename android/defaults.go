--- conflicted
+++ resolved
@@ -28,7 +28,7 @@
 var DefaultsDepTag defaultsDependencyTag
 
 type defaultsProperties struct {
-	Defaults proptools.Configurable[[]string]
+	Defaults []string
 }
 
 type DefaultableModuleBase struct {
@@ -279,21 +279,17 @@
 
 func defaultsDepsMutator(ctx BottomUpMutatorContext) {
 	if defaultable, ok := ctx.Module().(Defaultable); ok {
-		ctx.AddDependency(ctx.Module(), DefaultsDepTag, defaultable.defaults().Defaults.GetOrDefault(ctx, nil)...)
+		ctx.AddDependency(ctx.Module(), DefaultsDepTag, defaultable.defaults().Defaults...)
 	}
 }
 
 func defaultsMutator(ctx BottomUpMutatorContext) {
 	if defaultable, ok := ctx.Module().(Defaultable); ok {
-<<<<<<< HEAD
-		defaults := defaultable.defaults().Defaults.GetOrDefault(ctx, nil)
-=======
 		if _, isDefaultsModule := ctx.Module().(Defaults); isDefaultsModule {
 			// Don't squash transitive defaults into defaults modules
 			return
 		}
 		defaults := defaultable.defaults().Defaults
->>>>>>> 905305ef
 		if len(defaults) > 0 {
 			var defaultsList []Defaults
 			seen := make(map[Defaults]bool)
@@ -304,7 +300,7 @@
 						if !seen[defaults] {
 							seen[defaults] = true
 							defaultsList = append(defaultsList, defaults)
-							return len(defaults.defaults().Defaults.GetOrDefault(ctx, nil)) > 0
+							return len(defaults.defaults().Defaults) > 0
 						}
 					} else {
 						ctx.PropertyErrorf("defaults", "module %s is not an defaults module",
