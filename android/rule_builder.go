// Copyright 2018 Google Inc. All rights reserved.
//
// Licensed under the Apache License, Version 2.0 (the "License");
// you may not use this file except in compliance with the License.
// You may obtain a copy of the License at
//
//     http://www.apache.org/licenses/LICENSE-2.0
//
// Unless required by applicable law or agreed to in writing, software
// distributed under the License is distributed on an "AS IS" BASIS,
// WITHOUT WARRANTIES OR CONDITIONS OF ANY KIND, either express or implied.
// See the License for the specific language governing permissions and
// limitations under the License.

package android

import (
	"crypto/sha256"
	"fmt"
	"path/filepath"
	"sort"
	"strings"
	"testing"

	"github.com/google/blueprint"
	"github.com/google/blueprint/proptools"
	"google.golang.org/protobuf/encoding/prototext"
	"google.golang.org/protobuf/proto"

	"android/soong/cmd/sbox/sbox_proto"
	"android/soong/remoteexec"
	"android/soong/response"
	"android/soong/shared"
)

const sboxSandboxBaseDir = "__SBOX_SANDBOX_DIR__"
const sboxOutSubDir = "out"
const sboxToolsSubDir = "tools"
const sboxOutDir = sboxSandboxBaseDir + "/" + sboxOutSubDir

// RuleBuilder provides an alternative to ModuleContext.Rule and ModuleContext.Build to add a command line to the build
// graph.
type RuleBuilder struct {
	pctx PackageContext
	ctx  BuilderContext

	commands         []*RuleBuilderCommand
	installs         RuleBuilderInstalls
	temporariesSet   map[WritablePath]bool
	restat           bool
	sbox             bool
	highmem          bool
	remoteable       RemoteRuleSupports
	rbeParams        *remoteexec.REParams
	outDir           WritablePath
	sboxOutSubDir    string
	sboxTools        bool
	sboxInputs       bool
	sboxManifestPath WritablePath
	missingDeps      []string
}

// NewRuleBuilder returns a newly created RuleBuilder.
func NewRuleBuilder(pctx PackageContext, ctx BuilderContext) *RuleBuilder {
	return &RuleBuilder{
		pctx:           pctx,
		ctx:            ctx,
		temporariesSet: make(map[WritablePath]bool),
		sboxOutSubDir:  sboxOutSubDir,
	}
}

// SetSboxOutDirDirAsEmpty sets the out subdirectory to an empty string
// This is useful for sandboxing actions that change the execution root to a path in out/ (e.g mixed builds)
// For such actions, SetSboxOutDirDirAsEmpty ensures that the path does not become $SBOX_SANDBOX_DIR/out/out/bazel/output/execroot/__main__/...
func (rb *RuleBuilder) SetSboxOutDirDirAsEmpty() *RuleBuilder {
	rb.sboxOutSubDir = ""
	return rb
}

// RuleBuilderInstall is a tuple of install from and to locations.
type RuleBuilderInstall struct {
	From Path
	To   string
}

type RuleBuilderInstalls []RuleBuilderInstall

// String returns the RuleBuilderInstalls in the form used by $(call copy-many-files) in Make, a space separated
// list of from:to tuples.
func (installs RuleBuilderInstalls) String() string {
	sb := strings.Builder{}
	for i, install := range installs {
		if i != 0 {
			sb.WriteRune(' ')
		}
		sb.WriteString(install.From.String())
		sb.WriteRune(':')
		sb.WriteString(install.To)
	}
	return sb.String()
}

// MissingDeps adds modules to the list of missing dependencies.  If MissingDeps
// is called with a non-empty input, any call to Build will result in a rule
// that will print an error listing the missing dependencies and fail.
// MissingDeps should only be called if Config.AllowMissingDependencies() is
// true.
func (r *RuleBuilder) MissingDeps(missingDeps []string) {
	r.missingDeps = append(r.missingDeps, missingDeps...)
}

// Restat marks the rule as a restat rule, which will be passed to ModuleContext.Rule in BuildParams.Restat.
func (r *RuleBuilder) Restat() *RuleBuilder {
	r.restat = true
	return r
}

// HighMem marks the rule as a high memory rule, which will limit how many run in parallel with other high memory
// rules.
func (r *RuleBuilder) HighMem() *RuleBuilder {
	r.highmem = true
	return r
}

// Remoteable marks the rule as supporting remote execution.
func (r *RuleBuilder) Remoteable(supports RemoteRuleSupports) *RuleBuilder {
	r.remoteable = supports
	return r
}

// Rewrapper marks the rule as running inside rewrapper using the given params in order to support
// running on RBE.  During RuleBuilder.Build the params will be combined with the inputs, outputs
// and tools known to RuleBuilder to prepend an appropriate rewrapper command line to the rule's
// command line.
func (r *RuleBuilder) Rewrapper(params *remoteexec.REParams) *RuleBuilder {
	if !r.sboxInputs {
		panic(fmt.Errorf("RuleBuilder.Rewrapper must be called after RuleBuilder.SandboxInputs"))
	}
	r.rbeParams = params
	return r
}

// Sbox marks the rule as needing to be wrapped by sbox. The outputDir should point to the output
// directory that sbox will wipe. It should not be written to by any other rule. manifestPath should
// point to a location where sbox's manifest will be written and must be outside outputDir. sbox
// will ensure that all outputs have been written, and will discard any output files that were not
// specified.
func (r *RuleBuilder) Sbox(outputDir WritablePath, manifestPath WritablePath) *RuleBuilder {
	if r.sbox {
		panic("Sbox() may not be called more than once")
	}
	if len(r.commands) > 0 {
		panic("Sbox() may not be called after Command()")
	}
	r.sbox = true
	r.outDir = outputDir
	r.sboxManifestPath = manifestPath
	return r
}

// SandboxTools enables tool sandboxing for the rule by copying any referenced tools into the
// sandbox.
func (r *RuleBuilder) SandboxTools() *RuleBuilder {
	if !r.sbox {
		panic("SandboxTools() must be called after Sbox()")
	}
	if len(r.commands) > 0 {
		panic("SandboxTools() may not be called after Command()")
	}
	r.sboxTools = true
	return r
}

// SandboxInputs enables input sandboxing for the rule by copying any referenced inputs into the
// sandbox.  It also implies SandboxTools().
//
// Sandboxing inputs requires RuleBuilder to be aware of all references to input paths.  Paths
// that are passed to RuleBuilder outside of the methods that expect inputs, for example
// FlagWithArg, must use RuleBuilderCommand.PathForInput to translate the path to one that matches
// the sandbox layout.
func (r *RuleBuilder) SandboxInputs() *RuleBuilder {
	if !r.sbox {
		panic("SandboxInputs() must be called after Sbox()")
	}
	if len(r.commands) > 0 {
		panic("SandboxInputs() may not be called after Command()")
	}
	r.sboxTools = true
	r.sboxInputs = true
	return r
}

// Install associates an output of the rule with an install location, which can be retrieved later using
// RuleBuilder.Installs.
func (r *RuleBuilder) Install(from Path, to string) {
	r.installs = append(r.installs, RuleBuilderInstall{from, to})
}

// Command returns a new RuleBuilderCommand for the rule.  The commands will be ordered in the rule by when they were
// created by this method.  That can be mutated through their methods in any order, as long as the mutations do not
// race with any call to Build.
func (r *RuleBuilder) Command() *RuleBuilderCommand {
	command := &RuleBuilderCommand{
		rule: r,
	}
	r.commands = append(r.commands, command)
	return command
}

// Temporary marks an output of a command as an intermediate file that will be used as an input to another command
// in the same rule, and should not be listed in Outputs.
func (r *RuleBuilder) Temporary(path WritablePath) {
	r.temporariesSet[path] = true
}

// DeleteTemporaryFiles adds a command to the rule that deletes any outputs that have been marked using Temporary
// when the rule runs.  DeleteTemporaryFiles should be called after all calls to Temporary.
func (r *RuleBuilder) DeleteTemporaryFiles() {
	var temporariesList WritablePaths

	for intermediate := range r.temporariesSet {
		temporariesList = append(temporariesList, intermediate)
	}

	sort.Slice(temporariesList, func(i, j int) bool {
		return temporariesList[i].String() < temporariesList[j].String()
	})

	r.Command().Text("rm").Flag("-f").Outputs(temporariesList)
}

// Inputs returns the list of paths that were passed to the RuleBuilderCommand methods that take
// input paths, such as RuleBuilderCommand.Input, RuleBuilderCommand.Implicit, or
// RuleBuilderCommand.FlagWithInput.  Inputs to a command that are also outputs of another command
// in the same RuleBuilder are filtered out.  The list is sorted and duplicates removed.
func (r *RuleBuilder) Inputs() Paths {
	outputs := r.outputSet()
	depFiles := r.depFileSet()

	inputs := make(map[string]Path)
	for _, c := range r.commands {
		for _, input := range append(c.inputs, c.implicits...) {
			inputStr := input.String()
			if _, isOutput := outputs[inputStr]; !isOutput {
				if _, isDepFile := depFiles[inputStr]; !isDepFile {
					inputs[input.String()] = input
				}
			}
		}
	}

	var inputList Paths
	for _, input := range inputs {
		inputList = append(inputList, input)
	}

	sort.Slice(inputList, func(i, j int) bool {
		return inputList[i].String() < inputList[j].String()
	})

	return inputList
}

// OrderOnlys returns the list of paths that were passed to the RuleBuilderCommand.OrderOnly or
// RuleBuilderCommand.OrderOnlys.  The list is sorted and duplicates removed.
func (r *RuleBuilder) OrderOnlys() Paths {
	orderOnlys := make(map[string]Path)
	for _, c := range r.commands {
		for _, orderOnly := range c.orderOnlys {
			orderOnlys[orderOnly.String()] = orderOnly
		}
	}

	var orderOnlyList Paths
	for _, orderOnly := range orderOnlys {
		orderOnlyList = append(orderOnlyList, orderOnly)
	}

	sort.Slice(orderOnlyList, func(i, j int) bool {
		return orderOnlyList[i].String() < orderOnlyList[j].String()
	})

	return orderOnlyList
}

// Validations returns the list of paths that were passed to RuleBuilderCommand.Validation or
// RuleBuilderCommand.Validations.  The list is sorted and duplicates removed.
func (r *RuleBuilder) Validations() Paths {
	validations := make(map[string]Path)
	for _, c := range r.commands {
		for _, validation := range c.validations {
			validations[validation.String()] = validation
		}
	}

	var validationList Paths
	for _, validation := range validations {
		validationList = append(validationList, validation)
	}

	sort.Slice(validationList, func(i, j int) bool {
		return validationList[i].String() < validationList[j].String()
	})

	return validationList
}

func (r *RuleBuilder) outputSet() map[string]WritablePath {
	outputs := make(map[string]WritablePath)
	for _, c := range r.commands {
		for _, output := range c.outputs {
			outputs[output.String()] = output
		}
	}
	return outputs
}

// Outputs returns the list of paths that were passed to the RuleBuilderCommand methods that take
// output paths, such as RuleBuilderCommand.Output, RuleBuilderCommand.ImplicitOutput, or
// RuleBuilderCommand.FlagWithInput.  The list is sorted and duplicates removed.
func (r *RuleBuilder) Outputs() WritablePaths {
	outputs := r.outputSet()

	var outputList WritablePaths
	for _, output := range outputs {
		if !r.temporariesSet[output] {
			outputList = append(outputList, output)
		}
	}

	sort.Slice(outputList, func(i, j int) bool {
		return outputList[i].String() < outputList[j].String()
	})

	return outputList
}

func (r *RuleBuilder) symlinkOutputSet() map[string]WritablePath {
	symlinkOutputs := make(map[string]WritablePath)
	for _, c := range r.commands {
		for _, symlinkOutput := range c.symlinkOutputs {
			symlinkOutputs[symlinkOutput.String()] = symlinkOutput
		}
	}
	return symlinkOutputs
}

// SymlinkOutputs returns the list of paths that the executor (Ninja) would
// verify, after build edge completion, that:
//
// 1) Created output symlinks match the list of paths in this list exactly (no more, no fewer)
// 2) Created output files are *not* declared in this list.
//
// These symlink outputs are expected to be a subset of outputs or implicit
// outputs, or they would fail validation at build param construction time
// later, to support other non-rule-builder approaches for constructing
// statements.
func (r *RuleBuilder) SymlinkOutputs() WritablePaths {
	symlinkOutputs := r.symlinkOutputSet()

	var symlinkOutputList WritablePaths
	for _, symlinkOutput := range symlinkOutputs {
		symlinkOutputList = append(symlinkOutputList, symlinkOutput)
	}

	sort.Slice(symlinkOutputList, func(i, j int) bool {
		return symlinkOutputList[i].String() < symlinkOutputList[j].String()
	})

	return symlinkOutputList
}

func (r *RuleBuilder) depFileSet() map[string]WritablePath {
	depFiles := make(map[string]WritablePath)
	for _, c := range r.commands {
		for _, depFile := range c.depFiles {
			depFiles[depFile.String()] = depFile
		}
	}
	return depFiles
}

// DepFiles returns the list of paths that were passed to the RuleBuilderCommand methods that take depfile paths, such
// as RuleBuilderCommand.DepFile or RuleBuilderCommand.FlagWithDepFile.
func (r *RuleBuilder) DepFiles() WritablePaths {
	var depFiles WritablePaths

	for _, c := range r.commands {
		for _, depFile := range c.depFiles {
			depFiles = append(depFiles, depFile)
		}
	}

	return depFiles
}

// Installs returns the list of tuples passed to Install.
func (r *RuleBuilder) Installs() RuleBuilderInstalls {
	return append(RuleBuilderInstalls(nil), r.installs...)
}

func (r *RuleBuilder) toolsSet() map[string]Path {
	tools := make(map[string]Path)
	for _, c := range r.commands {
		for _, tool := range c.tools {
			tools[tool.String()] = tool
		}
	}

	return tools
}

// Tools returns the list of paths that were passed to the RuleBuilderCommand.Tool method.  The
// list is sorted and duplicates removed.
func (r *RuleBuilder) Tools() Paths {
	toolsSet := r.toolsSet()

	var toolsList Paths
	for _, tool := range toolsSet {
		toolsList = append(toolsList, tool)
	}

	sort.Slice(toolsList, func(i, j int) bool {
		return toolsList[i].String() < toolsList[j].String()
	})

	return toolsList
}

// RspFileInputs returns the list of paths that were passed to the RuleBuilderCommand.FlagWithRspFileInputList method.
func (r *RuleBuilder) RspFileInputs() Paths {
	var rspFileInputs Paths
	for _, c := range r.commands {
		for _, rspFile := range c.rspFiles {
			rspFileInputs = append(rspFileInputs, rspFile.paths...)
		}
	}

	return rspFileInputs
}

func (r *RuleBuilder) rspFiles() []rspFileAndPaths {
	var rspFiles []rspFileAndPaths
	for _, c := range r.commands {
		rspFiles = append(rspFiles, c.rspFiles...)
	}

	return rspFiles
}

// Commands returns a slice containing the built command line for each call to RuleBuilder.Command.
func (r *RuleBuilder) Commands() []string {
	var commands []string
	for _, c := range r.commands {
		commands = append(commands, c.String())
	}
	return commands
}

// BuilderContext is a subset of ModuleContext and SingletonContext.
type BuilderContext interface {
	PathContext
	Rule(PackageContext, string, blueprint.RuleParams, ...string) blueprint.Rule
	Build(PackageContext, BuildParams)
}

var _ BuilderContext = ModuleContext(nil)
var _ BuilderContext = SingletonContext(nil)

func (r *RuleBuilder) depFileMergerCmd(depFiles WritablePaths) *RuleBuilderCommand {
	return r.Command().
		builtToolWithoutDeps("dep_fixer").
		Inputs(depFiles.Paths())
}

// BuildWithNinjaVars adds the built command line to the build graph, with dependencies on Inputs and Tools, and output files for
// Outputs. This function will not escape Ninja variables, so it may be used to write sandbox manifests using Ninja variables.
func (r *RuleBuilder) BuildWithUnescapedNinjaVars(name string, desc string) {
	r.build(name, desc, false)
}

// Build adds the built command line to the build graph, with dependencies on Inputs and Tools, and output files for
// Outputs.
func (r *RuleBuilder) Build(name string, desc string) {
	r.build(name, desc, true)
}

func (r *RuleBuilder) build(name string, desc string, ninjaEscapeCommandString bool) {
	name = ninjaNameEscape(name)

	if len(r.missingDeps) > 0 {
		r.ctx.Build(r.pctx, BuildParams{
			Rule:        ErrorRule,
			Outputs:     r.Outputs(),
			Description: desc,
			Args: map[string]string{
				"error": "missing dependencies: " + strings.Join(r.missingDeps, ", "),
			},
		})
		return
	}

	var depFile WritablePath
	var depFormat blueprint.Deps
	if depFiles := r.DepFiles(); len(depFiles) > 0 {
		depFile = depFiles[0]
		depFormat = blueprint.DepsGCC
		if len(depFiles) > 1 {
			// Add a command locally that merges all depfiles together into the first depfile.
			r.depFileMergerCmd(depFiles)

			if r.sbox {
				// Check for Rel() errors, as all depfiles should be in the output dir.  Errors
				// will be reported to the ctx.
				for _, path := range depFiles[1:] {
					Rel(r.ctx, r.outDir.String(), path.String())
				}
			}
		}
	}

	tools := r.Tools()
	commands := r.Commands()
	outputs := r.Outputs()
	inputs := r.Inputs()
	rspFiles := r.rspFiles()

	if len(commands) == 0 {
		return
	}
	if len(outputs) == 0 {
		panic("No outputs specified from any Commands")
	}

	commandString := strings.Join(commands, " && ")

	if r.sbox {
		// If running the command inside sbox, write the rule data out to an sbox
		// manifest.textproto.
		manifest := sbox_proto.Manifest{}
		command := sbox_proto.Command{}
		manifest.Commands = append(manifest.Commands, &command)
		command.Command = proto.String(commandString)

		if depFile != nil {
			manifest.OutputDepfile = proto.String(depFile.String())
		}

		// If sandboxing tools is enabled, add copy rules to the manifest to copy each tool
		// into the sbox directory.
		if r.sboxTools {
			for _, tool := range tools {
				command.CopyBefore = append(command.CopyBefore, &sbox_proto.Copy{
					From: proto.String(tool.String()),
					To:   proto.String(sboxPathForToolRel(r.ctx, tool)),
				})
			}
			for _, c := range r.commands {
				for _, tool := range c.packagedTools {
					command.CopyBefore = append(command.CopyBefore, &sbox_proto.Copy{
						From:       proto.String(tool.srcPath.String()),
						To:         proto.String(sboxPathForPackagedToolRel(tool)),
						Executable: proto.Bool(tool.executable),
					})
					tools = append(tools, tool.srcPath)
				}
			}
		}

		// If sandboxing inputs is enabled, add copy rules to the manifest to copy each input
		// into the sbox directory.
		if r.sboxInputs {
			for _, input := range inputs {
				command.CopyBefore = append(command.CopyBefore, &sbox_proto.Copy{
					From: proto.String(input.String()),
					To:   proto.String(r.sboxPathForInputRel(input)),
				})
			}

			// If using rsp files copy them and their contents into the sbox directory with
			// the appropriate path mappings.
			for _, rspFile := range rspFiles {
				command.RspFiles = append(command.RspFiles, &sbox_proto.RspFile{
					File: proto.String(rspFile.file.String()),
					// These have to match the logic in sboxPathForInputRel
					PathMappings: []*sbox_proto.PathMapping{
						{
							From: proto.String(r.outDir.String()),
							To:   proto.String(sboxOutSubDir),
						},
						{
							From: proto.String(PathForOutput(r.ctx).String()),
							To:   proto.String(sboxOutSubDir),
						},
					},
				})
			}

			command.Chdir = proto.Bool(true)
		}

		// Add copy rules to the manifest to copy each output file from the sbox directory.
		// to the output directory after running the commands.
		for _, output := range outputs {
			rel := Rel(r.ctx, r.outDir.String(), output.String())
			command.CopyAfter = append(command.CopyAfter, &sbox_proto.Copy{
				From: proto.String(filepath.Join(r.sboxOutSubDir, rel)),
				To:   proto.String(output.String()),
			})
		}

		// Outputs that were marked Temporary will not be checked that they are in the output
		// directory by the loop above, check them here.
		for path := range r.temporariesSet {
			Rel(r.ctx, r.outDir.String(), path.String())
		}

		// Add a hash of the list of input files to the manifest so that the textproto file
		// changes when the list of input files changes and causes the sbox rule that
		// depends on it to rerun.
		command.InputHash = proto.String(hashSrcFiles(inputs))

		// Verify that the manifest textproto is not inside the sbox output directory, otherwise
		// it will get deleted when the sbox rule clears its output directory.
		_, manifestInOutDir := MaybeRel(r.ctx, r.outDir.String(), r.sboxManifestPath.String())
		if manifestInOutDir {
			ReportPathErrorf(r.ctx, "sbox rule %q manifestPath %q must not be in outputDir %q",
				name, r.sboxManifestPath.String(), r.outDir.String())
		}

		// Create a rule to write the manifest as textproto.
		pbText, err := prototext.Marshal(&manifest)
		if err != nil {
			ReportPathErrorf(r.ctx, "sbox manifest failed to marshal: %q", err)
		}
		if ninjaEscapeCommandString {
			WriteFileRule(r.ctx, r.sboxManifestPath, string(pbText))
		} else {
			// We need  to have a rule to write files that is
			// defined on the RuleBuilder's pctx in order to
			// write Ninja variables in the string.
			// The WriteFileRule function above rule can only write
			// raw strings because it is defined on the android
			// package's pctx, and it can't access variables defined
			// in another context.
			r.ctx.Build(r.pctx, BuildParams{
				Rule: r.ctx.Rule(r.pctx, "unescapedWriteFile", blueprint.RuleParams{
					Command:        `rm -rf ${out} && cat ${out}.rsp > ${out}`,
					Rspfile:        "${out}.rsp",
					RspfileContent: "${content}",
					Description:    "write file",
				}, "content"),
				Output:      r.sboxManifestPath,
				Description: "write sbox manifest " + r.sboxManifestPath.Base(),
				Args: map[string]string{
					"content": string(pbText),
				},
			})
		}

		// Generate a new string to use as the command line of the sbox rule.  This uses
		// a RuleBuilderCommand as a convenience method of building the command line, then
		// converts it to a string to replace commandString.
		sboxCmd := &RuleBuilderCommand{
			rule: &RuleBuilder{
				ctx: r.ctx,
			},
		}
		sboxCmd.builtToolWithoutDeps("sbox").
			FlagWithArg("--sandbox-path ", shared.TempDirForOutDir(PathForOutput(r.ctx).String())).
			FlagWithArg("--output-dir ", r.outDir.String()).
			FlagWithInput("--manifest ", r.sboxManifestPath)

		if r.restat {
			sboxCmd.Flag("--write-if-changed")
		}

		// Replace the command string, and add the sbox tool and manifest textproto to the
		// dependencies of the final sbox rule.
		commandString = sboxCmd.buf.String()
		tools = append(tools, sboxCmd.tools...)
		inputs = append(inputs, sboxCmd.inputs...)

		if r.rbeParams != nil {
			// RBE needs a list of input files to copy to the remote builder.  For inputs already
			// listed in an rsp file, pass the rsp file directly to rewrapper.  For the rest,
			// create a new rsp file to pass to rewrapper.
			var remoteRspFiles Paths
			var remoteInputs Paths

			remoteInputs = append(remoteInputs, inputs...)
			remoteInputs = append(remoteInputs, tools...)

			for _, rspFile := range rspFiles {
				remoteInputs = append(remoteInputs, rspFile.file)
				remoteRspFiles = append(remoteRspFiles, rspFile.file)
			}

			if len(remoteInputs) > 0 {
				inputsListFile := r.sboxManifestPath.ReplaceExtension(r.ctx, "rbe_inputs.list")
				writeRspFileRule(r.ctx, inputsListFile, remoteInputs)
				remoteRspFiles = append(remoteRspFiles, inputsListFile)
				// Add the new rsp file as an extra input to the rule.
				inputs = append(inputs, inputsListFile)
			}

			r.rbeParams.OutputFiles = outputs.Strings()
			r.rbeParams.RSPFiles = remoteRspFiles.Strings()
			rewrapperCommand := r.rbeParams.NoVarTemplate(r.ctx.Config().RBEWrapper())
			commandString = rewrapperCommand + " bash -c '" + strings.ReplaceAll(commandString, `'`, `'\''`) + "'"
		}
	} else {
		// If not using sbox the rule will run the command directly, put the hash of the
		// list of input files in a comment at the end of the command line to ensure ninja
		// reruns the rule when the list of input files changes.
		commandString += " # hash of input list: " + hashSrcFiles(inputs)
	}

	// Ninja doesn't like multiple outputs when depfiles are enabled, move all but the first output to
	// ImplicitOutputs.  RuleBuilder doesn't use "$out", so the distinction between Outputs and
	// ImplicitOutputs doesn't matter.
	output := outputs[0]
	implicitOutputs := outputs[1:]

	var rspFile, rspFileContent string
	var rspFileInputs Paths
	if len(rspFiles) > 0 {
		// The first rsp files uses Ninja's rsp file support for the rule
		rspFile = rspFiles[0].file.String()
		// Use "$in" for rspFileContent to avoid duplicating the list of files in the dependency
		// list and in the contents of the rsp file.  Inputs to the rule that are not in the
		// rsp file will be listed in Implicits instead of Inputs so they don't show up in "$in".
		rspFileContent = "$in"
		rspFileInputs = append(rspFileInputs, rspFiles[0].paths...)

		for _, rspFile := range rspFiles[1:] {
			// Any additional rsp files need an extra rule to write the file.
			writeRspFileRule(r.ctx, rspFile.file, rspFile.paths)
			// The main rule needs to depend on the inputs listed in the extra rsp file.
			inputs = append(inputs, rspFile.paths...)
			// The main rule needs to depend on the extra rsp file.
			inputs = append(inputs, rspFile.file)
		}
	}

	var pool blueprint.Pool
	if r.ctx.Config().UseGoma() && r.remoteable.Goma {
		// When USE_GOMA=true is set and the rule is supported by goma, allow jobs to run outside the local pool.
	} else if r.ctx.Config().UseRBE() && r.remoteable.RBE {
		// When USE_RBE=true is set and the rule is supported by RBE, use the remotePool.
		pool = remotePool
	} else if r.highmem {
		pool = highmemPool
	} else if r.ctx.Config().UseRemoteBuild() {
		pool = localPool
	}

	if ninjaEscapeCommandString {
		commandString = proptools.NinjaEscape(commandString)
	}

	r.ctx.Build(r.pctx, BuildParams{
		Rule: r.ctx.Rule(r.pctx, name, blueprint.RuleParams{
<<<<<<< HEAD
			Command:        proptools.NinjaEscape(commandString),
=======
			Command:        commandString,
>>>>>>> ec59517f
			CommandDeps:    proptools.NinjaEscapeList(tools.Strings()),
			Restat:         r.restat,
			Rspfile:        proptools.NinjaEscape(rspFile),
			RspfileContent: rspFileContent,
			Pool:           pool,
		}),
		Inputs:          rspFileInputs,
		Implicits:       inputs,
		OrderOnly:       r.OrderOnlys(),
		Validations:     r.Validations(),
		Output:          output,
		ImplicitOutputs: implicitOutputs,
		SymlinkOutputs:  r.SymlinkOutputs(),
		Depfile:         depFile,
		Deps:            depFormat,
		Description:     desc,
	})
}

// RuleBuilderCommand is a builder for a command in a command line.  It can be mutated by its methods to add to the
// command and track dependencies.  The methods mutate the RuleBuilderCommand in place, as well as return the
// RuleBuilderCommand, so they can be used chained or unchained.  All methods that add text implicitly add a single
// space as a separator from the previous method.
type RuleBuilderCommand struct {
	rule *RuleBuilder

	buf            strings.Builder
	inputs         Paths
	implicits      Paths
	orderOnlys     Paths
	validations    Paths
	outputs        WritablePaths
	symlinkOutputs WritablePaths
	depFiles       WritablePaths
	tools          Paths
	packagedTools  []PackagingSpec
	rspFiles       []rspFileAndPaths
}

type rspFileAndPaths struct {
	file  WritablePath
	paths Paths
}

func checkPathNotNil(path Path) {
	if path == nil {
		panic("rule_builder paths cannot be nil")
	}
}

func (c *RuleBuilderCommand) addInput(path Path) string {
	checkPathNotNil(path)
	c.inputs = append(c.inputs, path)
	return c.PathForInput(path)
}

func (c *RuleBuilderCommand) addImplicit(path Path) {
	checkPathNotNil(path)
	c.implicits = append(c.implicits, path)
}

func (c *RuleBuilderCommand) addOrderOnly(path Path) {
	checkPathNotNil(path)
	c.orderOnlys = append(c.orderOnlys, path)
}

// PathForInput takes an input path and returns the appropriate path to use on the command line.  If
// sbox was enabled via a call to RuleBuilder.Sbox() and the path was an output path it returns a
// path with the placeholder prefix used for outputs in sbox.  If sbox is not enabled it returns the
// original path.
func (c *RuleBuilderCommand) PathForInput(path Path) string {
	if c.rule.sbox {
		rel, inSandbox := c.rule._sboxPathForInputRel(path)
		if inSandbox {
			rel = filepath.Join(sboxSandboxBaseDir, rel)
		}
		return rel
	}
	return path.String()
}

// PathsForInputs takes a list of input paths and returns the appropriate paths to use on the
// command line.  If sbox was enabled via a call to RuleBuilder.Sbox() a path was an output path, it
// returns the path with the placeholder prefix used for outputs in sbox.  If sbox is not enabled it
// returns the original paths.
func (c *RuleBuilderCommand) PathsForInputs(paths Paths) []string {
	ret := make([]string, len(paths))
	for i, path := range paths {
		ret[i] = c.PathForInput(path)
	}
	return ret
}

// PathForOutput takes an output path and returns the appropriate path to use on the command
// line.  If sbox was enabled via a call to RuleBuilder.Sbox(), it returns a path with the
// placeholder prefix used for outputs in sbox.  If sbox is not enabled it returns the
// original path.
func (c *RuleBuilderCommand) PathForOutput(path WritablePath) string {
	if c.rule.sbox {
		// Errors will be handled in RuleBuilder.Build where we have a context to report them
		rel, _, _ := maybeRelErr(c.rule.outDir.String(), path.String())
		return filepath.Join(sboxOutDir, rel)
	}
	return path.String()
}

func sboxPathForToolRel(ctx BuilderContext, path Path) string {
	// Errors will be handled in RuleBuilder.Build where we have a context to report them
	toolDir := pathForInstall(ctx, ctx.Config().BuildOS, ctx.Config().BuildArch, "", false)
	relOutSoong, isRelOutSoong, _ := maybeRelErr(toolDir.String(), path.String())
	if isRelOutSoong {
		// The tool is in the Soong output directory, it will be copied to __SBOX_OUT_DIR__/tools/out
		return filepath.Join(sboxToolsSubDir, "out", relOutSoong)
	}
	// The tool is in the source directory, it will be copied to __SBOX_OUT_DIR__/tools/src
	return filepath.Join(sboxToolsSubDir, "src", path.String())
}

func (r *RuleBuilder) _sboxPathForInputRel(path Path) (rel string, inSandbox bool) {
	// Errors will be handled in RuleBuilder.Build where we have a context to report them
	rel, isRelSboxOut, _ := maybeRelErr(r.outDir.String(), path.String())
	if isRelSboxOut {
		return filepath.Join(sboxOutSubDir, rel), true
	}
	if r.sboxInputs {
		// When sandboxing inputs all inputs have to be copied into the sandbox.  Input files that
		// are outputs of other rules could be an arbitrary absolute path if OUT_DIR is set, so they
		// will be copied to relative paths under __SBOX_OUT_DIR__/out.
		rel, isRelOut, _ := maybeRelErr(PathForOutput(r.ctx).String(), path.String())
		if isRelOut {
			return filepath.Join(sboxOutSubDir, rel), true
		}
	}
	return path.String(), false
}

func (r *RuleBuilder) sboxPathForInputRel(path Path) string {
	rel, _ := r._sboxPathForInputRel(path)
	return rel
}

func (r *RuleBuilder) sboxPathsForInputsRel(paths Paths) []string {
	ret := make([]string, len(paths))
	for i, path := range paths {
		ret[i] = r.sboxPathForInputRel(path)
	}
	return ret
}

func sboxPathForPackagedToolRel(spec PackagingSpec) string {
	return filepath.Join(sboxToolsSubDir, "out", spec.relPathInPackage)
}

// PathForPackagedTool takes a PackageSpec for a tool and returns the corresponding path for the
// tool after copying it into the sandbox.  This can be used  on the RuleBuilder command line to
// reference the tool.
func (c *RuleBuilderCommand) PathForPackagedTool(spec PackagingSpec) string {
	if !c.rule.sboxTools {
		panic("PathForPackagedTool() requires SandboxTools()")
	}

	return filepath.Join(sboxSandboxBaseDir, sboxPathForPackagedToolRel(spec))
}

// PathForTool takes a path to a tool, which may be an output file or a source file, and returns
// the corresponding path for the tool in the sbox sandbox if sbox is enabled, or the original path
// if it is not.  This can be used  on the RuleBuilder command line to reference the tool.
func (c *RuleBuilderCommand) PathForTool(path Path) string {
	if c.rule.sbox && c.rule.sboxTools {
		return filepath.Join(sboxSandboxBaseDir, sboxPathForToolRel(c.rule.ctx, path))
	}
	return path.String()
}

// PathsForTools takes a list of paths to tools, which may be output files or source files, and
// returns the corresponding paths for the tools in the sbox sandbox if sbox is enabled, or the
// original paths if it is not.  This can be used  on the RuleBuilder command line to reference the tool.
func (c *RuleBuilderCommand) PathsForTools(paths Paths) []string {
	if c.rule.sbox && c.rule.sboxTools {
		var ret []string
		for _, path := range paths {
			ret = append(ret, filepath.Join(sboxSandboxBaseDir, sboxPathForToolRel(c.rule.ctx, path)))
		}
		return ret
	}
	return paths.Strings()
}

// PackagedTool adds the specified tool path to the command line.  It can only be used with tool
// sandboxing enabled by SandboxTools(), and will copy the tool into the sandbox.
func (c *RuleBuilderCommand) PackagedTool(spec PackagingSpec) *RuleBuilderCommand {
	if !c.rule.sboxTools {
		panic("PackagedTool() requires SandboxTools()")
	}

	c.packagedTools = append(c.packagedTools, spec)
	c.Text(sboxPathForPackagedToolRel(spec))
	return c
}

// ImplicitPackagedTool copies the specified tool into the sandbox without modifying the command
// line.  It can only be used with tool sandboxing enabled by SandboxTools().
func (c *RuleBuilderCommand) ImplicitPackagedTool(spec PackagingSpec) *RuleBuilderCommand {
	if !c.rule.sboxTools {
		panic("ImplicitPackagedTool() requires SandboxTools()")
	}

	c.packagedTools = append(c.packagedTools, spec)
	return c
}

// ImplicitPackagedTools copies the specified tools into the sandbox without modifying the command
// line.  It can only be used with tool sandboxing enabled by SandboxTools().
func (c *RuleBuilderCommand) ImplicitPackagedTools(specs []PackagingSpec) *RuleBuilderCommand {
	if !c.rule.sboxTools {
		panic("ImplicitPackagedTools() requires SandboxTools()")
	}

	c.packagedTools = append(c.packagedTools, specs...)
	return c
}

// Text adds the specified raw text to the command line.  The text should not contain input or output paths or the
// rule will not have them listed in its dependencies or outputs.
func (c *RuleBuilderCommand) Text(text string) *RuleBuilderCommand {
	if c.buf.Len() > 0 {
		c.buf.WriteByte(' ')
	}
	c.buf.WriteString(text)
	return c
}

// Textf adds the specified formatted text to the command line.  The text should not contain input or output paths or
// the rule will not have them listed in its dependencies or outputs.
func (c *RuleBuilderCommand) Textf(format string, a ...interface{}) *RuleBuilderCommand {
	return c.Text(fmt.Sprintf(format, a...))
}

// Flag adds the specified raw text to the command line.  The text should not contain input or output paths or the
// rule will not have them listed in its dependencies or outputs.
func (c *RuleBuilderCommand) Flag(flag string) *RuleBuilderCommand {
	return c.Text(flag)
}

// OptionalFlag adds the specified raw text to the command line if it is not nil.  The text should not contain input or
// output paths or the rule will not have them listed in its dependencies or outputs.
func (c *RuleBuilderCommand) OptionalFlag(flag *string) *RuleBuilderCommand {
	if flag != nil {
		c.Text(*flag)
	}

	return c
}

// Flags adds the specified raw text to the command line.  The text should not contain input or output paths or the
// rule will not have them listed in its dependencies or outputs.
func (c *RuleBuilderCommand) Flags(flags []string) *RuleBuilderCommand {
	for _, flag := range flags {
		c.Text(flag)
	}
	return c
}

// FlagWithArg adds the specified flag and argument text to the command line, with no separator between them.  The flag
// and argument should not contain input or output paths or the rule will not have them listed in its dependencies or
// outputs.
func (c *RuleBuilderCommand) FlagWithArg(flag, arg string) *RuleBuilderCommand {
	return c.Text(flag + arg)
}

// FlagForEachArg adds the specified flag joined with each argument to the command line.  The result is identical to
// calling FlagWithArg for argument.
func (c *RuleBuilderCommand) FlagForEachArg(flag string, args []string) *RuleBuilderCommand {
	for _, arg := range args {
		c.FlagWithArg(flag, arg)
	}
	return c
}

// FlagWithList adds the specified flag and list of arguments to the command line, with the arguments joined by sep
// and no separator between the flag and arguments.  The flag and arguments should not contain input or output paths or
// the rule will not have them listed in its dependencies or outputs.
func (c *RuleBuilderCommand) FlagWithList(flag string, list []string, sep string) *RuleBuilderCommand {
	return c.Text(flag + strings.Join(list, sep))
}

// Tool adds the specified tool path to the command line.  The path will be also added to the dependencies returned by
// RuleBuilder.Tools.
func (c *RuleBuilderCommand) Tool(path Path) *RuleBuilderCommand {
	checkPathNotNil(path)
	c.tools = append(c.tools, path)
	return c.Text(c.PathForTool(path))
}

// Tool adds the specified tool path to the dependencies returned by RuleBuilder.Tools.
func (c *RuleBuilderCommand) ImplicitTool(path Path) *RuleBuilderCommand {
	checkPathNotNil(path)
	c.tools = append(c.tools, path)
	return c
}

// Tool adds the specified tool path to the dependencies returned by RuleBuilder.Tools.
func (c *RuleBuilderCommand) ImplicitTools(paths Paths) *RuleBuilderCommand {
	for _, path := range paths {
		c.ImplicitTool(path)
	}
	return c
}

// BuiltTool adds the specified tool path that was built using a host Soong module to the command line.  The path will
// be also added to the dependencies returned by RuleBuilder.Tools.
//
// It is equivalent to:
//
//	cmd.Tool(ctx.Config().HostToolPath(ctx, tool))
func (c *RuleBuilderCommand) BuiltTool(tool string) *RuleBuilderCommand {
	if c.rule.ctx.Config().UseHostMusl() {
		// If the host is using musl, assume that the tool was built against musl libc and include
		// libc_musl.so in the sandbox.
		// TODO(ccross): if we supported adding new dependencies during GenerateAndroidBuildActions
		// this could be a dependency + TransitivePackagingSpecs.
		c.ImplicitTool(c.rule.ctx.Config().HostJNIToolPath(c.rule.ctx, "libc_musl"))
	}
	return c.builtToolWithoutDeps(tool)
}

// builtToolWithoutDeps is similar to BuiltTool, but doesn't add any dependencies.  It is used
// internally by RuleBuilder for helper tools that are known to be compiled statically.
func (c *RuleBuilderCommand) builtToolWithoutDeps(tool string) *RuleBuilderCommand {
	return c.Tool(c.rule.ctx.Config().HostToolPath(c.rule.ctx, tool))
}

// PrebuiltBuildTool adds the specified tool path from prebuils/build-tools.  The path will be also added to the
// dependencies returned by RuleBuilder.Tools.
//
// It is equivalent to:
//
//	cmd.Tool(ctx.Config().PrebuiltBuildTool(ctx, tool))
func (c *RuleBuilderCommand) PrebuiltBuildTool(ctx PathContext, tool string) *RuleBuilderCommand {
	return c.Tool(ctx.Config().PrebuiltBuildTool(ctx, tool))
}

// Input adds the specified input path to the command line.  The path will also be added to the dependencies returned by
// RuleBuilder.Inputs.
func (c *RuleBuilderCommand) Input(path Path) *RuleBuilderCommand {
	return c.Text(c.addInput(path))
}

// Inputs adds the specified input paths to the command line, separated by spaces.  The paths will also be added to the
// dependencies returned by RuleBuilder.Inputs.
func (c *RuleBuilderCommand) Inputs(paths Paths) *RuleBuilderCommand {
	for _, path := range paths {
		c.Input(path)
	}
	return c
}

// Implicit adds the specified input path to the dependencies returned by RuleBuilder.Inputs without modifying the
// command line.
func (c *RuleBuilderCommand) Implicit(path Path) *RuleBuilderCommand {
	c.addImplicit(path)
	return c
}

// Implicits adds the specified input paths to the dependencies returned by RuleBuilder.Inputs without modifying the
// command line.
func (c *RuleBuilderCommand) Implicits(paths Paths) *RuleBuilderCommand {
	for _, path := range paths {
		c.addImplicit(path)
	}
	return c
}

// GetImplicits returns the command's implicit inputs.
func (c *RuleBuilderCommand) GetImplicits() Paths {
	return c.implicits
}

// OrderOnly adds the specified input path to the dependencies returned by RuleBuilder.OrderOnlys
// without modifying the command line.
func (c *RuleBuilderCommand) OrderOnly(path Path) *RuleBuilderCommand {
	c.addOrderOnly(path)
	return c
}

// OrderOnlys adds the specified input paths to the dependencies returned by RuleBuilder.OrderOnlys
// without modifying the command line.
func (c *RuleBuilderCommand) OrderOnlys(paths Paths) *RuleBuilderCommand {
	for _, path := range paths {
		c.addOrderOnly(path)
	}
	return c
}

// Validation adds the specified input path to the validation dependencies by
// RuleBuilder.Validations without modifying the command line.
func (c *RuleBuilderCommand) Validation(path Path) *RuleBuilderCommand {
	checkPathNotNil(path)
	c.validations = append(c.validations, path)
	return c
}

// Validations adds the specified input paths to the validation dependencies by
// RuleBuilder.Validations without modifying the command line.
func (c *RuleBuilderCommand) Validations(paths Paths) *RuleBuilderCommand {
	for _, path := range paths {
		c.Validation(path)
	}
	return c
}

// Output adds the specified output path to the command line.  The path will also be added to the outputs returned by
// RuleBuilder.Outputs.
func (c *RuleBuilderCommand) Output(path WritablePath) *RuleBuilderCommand {
	checkPathNotNil(path)
	c.outputs = append(c.outputs, path)
	return c.Text(c.PathForOutput(path))
}

// Outputs adds the specified output paths to the command line, separated by spaces.  The paths will also be added to
// the outputs returned by RuleBuilder.Outputs.
func (c *RuleBuilderCommand) Outputs(paths WritablePaths) *RuleBuilderCommand {
	for _, path := range paths {
		c.Output(path)
	}
	return c
}

// OutputDir adds the output directory to the command line. This is only available when used with RuleBuilder.Sbox,
// and will be the temporary output directory managed by sbox, not the final one.
func (c *RuleBuilderCommand) OutputDir() *RuleBuilderCommand {
	if !c.rule.sbox {
		panic("OutputDir only valid with Sbox")
	}
	return c.Text(sboxOutDir)
}

// DepFile adds the specified depfile path to the paths returned by RuleBuilder.DepFiles and adds it to the command
// line, and causes RuleBuilder.Build file to set the depfile flag for ninja.  If multiple depfiles are added to
// commands in a single RuleBuilder then RuleBuilder.Build will add an extra command to merge the depfiles together.
func (c *RuleBuilderCommand) DepFile(path WritablePath) *RuleBuilderCommand {
	checkPathNotNil(path)
	c.depFiles = append(c.depFiles, path)
	return c.Text(c.PathForOutput(path))
}

// ImplicitOutput adds the specified output path to the dependencies returned by RuleBuilder.Outputs without modifying
// the command line.
func (c *RuleBuilderCommand) ImplicitOutput(path WritablePath) *RuleBuilderCommand {
	c.outputs = append(c.outputs, path)
	return c
}

// ImplicitOutputs adds the specified output paths to the dependencies returned by RuleBuilder.Outputs without modifying
// the command line.
func (c *RuleBuilderCommand) ImplicitOutputs(paths WritablePaths) *RuleBuilderCommand {
	c.outputs = append(c.outputs, paths...)
	return c
}

// ImplicitSymlinkOutput declares the specified path as an implicit output that
// will be a symlink instead of a regular file. Does not modify the command
// line.
func (c *RuleBuilderCommand) ImplicitSymlinkOutput(path WritablePath) *RuleBuilderCommand {
	checkPathNotNil(path)
	c.symlinkOutputs = append(c.symlinkOutputs, path)
	return c.ImplicitOutput(path)
}

// ImplicitSymlinkOutputs declares the specified paths as implicit outputs that
// will be a symlinks instead of regular files. Does not modify the command
// line.
func (c *RuleBuilderCommand) ImplicitSymlinkOutputs(paths WritablePaths) *RuleBuilderCommand {
	for _, path := range paths {
		c.ImplicitSymlinkOutput(path)
	}
	return c
}

// SymlinkOutput declares the specified path as an output that will be a symlink
// instead of a regular file. Modifies the command line.
func (c *RuleBuilderCommand) SymlinkOutput(path WritablePath) *RuleBuilderCommand {
	checkPathNotNil(path)
	c.symlinkOutputs = append(c.symlinkOutputs, path)
	return c.Output(path)
}

// SymlinkOutputsl declares the specified paths as outputs that will be symlinks
// instead of regular files. Modifies the command line.
func (c *RuleBuilderCommand) SymlinkOutputs(paths WritablePaths) *RuleBuilderCommand {
	for _, path := range paths {
		c.SymlinkOutput(path)
	}
	return c
}

// ImplicitDepFile adds the specified depfile path to the paths returned by RuleBuilder.DepFiles without modifying
// the command line, and causes RuleBuilder.Build file to set the depfile flag for ninja.  If multiple depfiles
// are added to commands in a single RuleBuilder then RuleBuilder.Build will add an extra command to merge the
// depfiles together.
func (c *RuleBuilderCommand) ImplicitDepFile(path WritablePath) *RuleBuilderCommand {
	c.depFiles = append(c.depFiles, path)
	return c
}

// FlagWithInput adds the specified flag and input path to the command line, with no separator between them.  The path
// will also be added to the dependencies returned by RuleBuilder.Inputs.
func (c *RuleBuilderCommand) FlagWithInput(flag string, path Path) *RuleBuilderCommand {
	return c.Text(flag + c.addInput(path))
}

// FlagWithInputList adds the specified flag and input paths to the command line, with the inputs joined by sep
// and no separator between the flag and inputs.  The input paths will also be added to the dependencies returned by
// RuleBuilder.Inputs.
func (c *RuleBuilderCommand) FlagWithInputList(flag string, paths Paths, sep string) *RuleBuilderCommand {
	strs := make([]string, len(paths))
	for i, path := range paths {
		strs[i] = c.addInput(path)
	}
	return c.FlagWithList(flag, strs, sep)
}

// FlagForEachInput adds the specified flag joined with each input path to the command line.  The input paths will also
// be added to the dependencies returned by RuleBuilder.Inputs.  The result is identical to calling FlagWithInput for
// each input path.
func (c *RuleBuilderCommand) FlagForEachInput(flag string, paths Paths) *RuleBuilderCommand {
	for _, path := range paths {
		c.FlagWithInput(flag, path)
	}
	return c
}

// FlagWithOutput adds the specified flag and output path to the command line, with no separator between them.  The path
// will also be added to the outputs returned by RuleBuilder.Outputs.
func (c *RuleBuilderCommand) FlagWithOutput(flag string, path WritablePath) *RuleBuilderCommand {
	c.outputs = append(c.outputs, path)
	return c.Text(flag + c.PathForOutput(path))
}

// FlagWithDepFile adds the specified flag and depfile path to the command line, with no separator between them.  The path
// will also be added to the outputs returned by RuleBuilder.Outputs.
func (c *RuleBuilderCommand) FlagWithDepFile(flag string, path WritablePath) *RuleBuilderCommand {
	c.depFiles = append(c.depFiles, path)
	return c.Text(flag + c.PathForOutput(path))
}

// FlagWithRspFileInputList adds the specified flag and path to an rspfile to the command line, with
// no separator between them.  The paths will be written to the rspfile.  If sbox is enabled, the
// rspfile must be outside the sbox directory.  The first use of FlagWithRspFileInputList in any
// RuleBuilderCommand of a RuleBuilder will use Ninja's rsp file support for the rule, additional
// uses will result in an auxiliary rules to write the rspFile contents.
func (c *RuleBuilderCommand) FlagWithRspFileInputList(flag string, rspFile WritablePath, paths Paths) *RuleBuilderCommand {
	// Use an empty slice if paths is nil, the non-nil slice is used as an indicator that the rsp file must be
	// generated.
	if paths == nil {
		paths = Paths{}
	}

	c.rspFiles = append(c.rspFiles, rspFileAndPaths{rspFile, paths})

	if c.rule.sbox {
		if _, isRel, _ := maybeRelErr(c.rule.outDir.String(), rspFile.String()); isRel {
			panic(fmt.Errorf("FlagWithRspFileInputList rspfile %q must not be inside out dir %q",
				rspFile.String(), c.rule.outDir.String()))
		}
	}

	c.FlagWithArg(flag, c.PathForInput(rspFile))
	return c
}

// String returns the command line.
func (c *RuleBuilderCommand) String() string {
	return c.buf.String()
}

// RuleBuilderSboxProtoForTests takes the BuildParams for the manifest passed to RuleBuilder.Sbox()
// and returns sbox testproto generated by the RuleBuilder.
func RuleBuilderSboxProtoForTests(t *testing.T, params TestingBuildParams) *sbox_proto.Manifest {
	t.Helper()
	content := ContentFromFileRuleForTests(t, params)
	manifest := sbox_proto.Manifest{}
	err := prototext.Unmarshal([]byte(content), &manifest)
	if err != nil {
		t.Fatalf("failed to unmarshal manifest: %s", err.Error())
	}
	return &manifest
}

func ninjaNameEscape(s string) string {
	b := []byte(s)
	escaped := false
	for i, c := range b {
		valid := (c >= 'a' && c <= 'z') ||
			(c >= 'A' && c <= 'Z') ||
			(c >= '0' && c <= '9') ||
			(c == '_') ||
			(c == '-') ||
			(c == '.')
		if !valid {
			b[i] = '_'
			escaped = true
		}
	}
	if escaped {
		s = string(b)
	}
	return s
}

// hashSrcFiles returns a hash of the list of source files.  It is used to ensure the command line
// or the sbox textproto manifest change even if the input files are not listed on the command line.
func hashSrcFiles(srcFiles Paths) string {
	h := sha256.New()
	srcFileList := strings.Join(srcFiles.Strings(), "\n")
	h.Write([]byte(srcFileList))
	return fmt.Sprintf("%x", h.Sum(nil))
}

// BuilderContextForTesting returns a BuilderContext for the given config that can be used for tests
// that need to call methods that take a BuilderContext.
func BuilderContextForTesting(config Config) BuilderContext {
	pathCtx := PathContextForTesting(config)
	return builderContextForTests{
		PathContext: pathCtx,
	}
}

type builderContextForTests struct {
	PathContext
}

func (builderContextForTests) Rule(PackageContext, string, blueprint.RuleParams, ...string) blueprint.Rule {
	return nil
}
func (builderContextForTests) Build(PackageContext, BuildParams) {}

func writeRspFileRule(ctx BuilderContext, rspFile WritablePath, paths Paths) {
	buf := &strings.Builder{}
	err := response.WriteRspFile(buf, paths.Strings())
	if err != nil {
		// There should never be I/O errors writing to a bytes.Buffer.
		panic(err)
	}
	WriteFileRule(ctx, rspFile, buf.String())
}<|MERGE_RESOLUTION|>--- conflicted
+++ resolved
@@ -762,11 +762,7 @@
 
 	r.ctx.Build(r.pctx, BuildParams{
 		Rule: r.ctx.Rule(r.pctx, name, blueprint.RuleParams{
-<<<<<<< HEAD
-			Command:        proptools.NinjaEscape(commandString),
-=======
 			Command:        commandString,
->>>>>>> ec59517f
 			CommandDeps:    proptools.NinjaEscapeList(tools.Strings()),
 			Restat:         r.restat,
 			Rspfile:        proptools.NinjaEscape(rspFile),
