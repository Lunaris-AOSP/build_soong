package {
    default_applicable_licenses: ["Android-Apache-2.0"],
}

bootstrap_go_package {
    name: "soong-android",
    pkgPath: "android/soong/android",
    deps: [
        "blueprint",
        "blueprint-bootstrap",
        "blueprint-metrics",
        "sbox_proto",
        "soong",
        "soong-android_team_proto",
        "soong-android-soongconfig",
        "soong-remoteexec",
        "soong-response",
        "soong-shared",
        "soong-starlark-format",
        "soong-ui-metrics_proto",
        "soong-android-allowlists",

        "golang-protobuf-proto",
        "golang-protobuf-encoding-prototext",

        // Only used for tests.
        "androidmk-parser",
    ],
    srcs: [
        "aconfig_providers.go",
        "all_teams.go",
        "androidmk.go",
        "apex.go",
        "apex_contributions.go",
        "api_domain.go",
        "api_levels.go",
        "arch.go",
        "arch_list.go",
        "arch_module_context.go",
        "base_module_context.go",
        "build_prop.go",
<<<<<<< HEAD
=======
        "compliance_metadata.go",
>>>>>>> 905305ef
        "config.go",
        "container_violations.go",
        "container.go",
        "test_config.go",
        "configurable_properties.go",
        "configured_jars.go",
        "csuite_config.go",
        "deapexer.go",
        "defaults.go",
        "defs.go",
        "depset_generic.go",
        "deptag.go",
        "early_module_context.go",
        "expand.go",
        "filegroup.go",
        "fixture.go",
        "gen_notice.go",
        "hooks.go",
        "image.go",
        "init.go",
        "license.go",
        "license_kind.go",
        "license_metadata.go",
        "license_sdk_member.go",
        "licenses.go",
        "logtags.go",
        "makevars.go",
        "metrics.go",
        "module.go",
        "module_context.go",
        "module_info_json.go",
        "mutator.go",
        "namespace.go",
        "neverallow.go",
        "ninja_deps.go",
        "notices.go",
        "onceper.go",
        "override_module.go",
        "package.go",
        "package_ctx.go",
        "packaging.go",
        "path_properties.go",
        "paths.go",
        "phony.go",
        "plugin.go",
        "prebuilt.go",
        "prebuilt_build_tool.go",
        "product_config.go",
<<<<<<< HEAD
=======
        "product_config_to_bp.go",
>>>>>>> 905305ef
        "proto.go",
        "provider.go",
        "raw_files.go",
        "register.go",
        "rule_builder.go",
        "sandbox.go",
        "sbom.go",
        "sdk.go",
        "sdk_version.go",
        "shared_properties.go",
        "singleton.go",
        "singleton_module.go",
        "soong_config_modules.go",
        "team.go",
        "test_asserts.go",
        "test_suites.go",
        "testing.go",
        "updatable_modules.go",
        "util.go",
        "variable.go",
        "vintf_fragment.go",
        "visibility.go",
    ],
    testSrcs: [
        "all_teams_test.go",
        "android_test.go",
        "androidmk_test.go",
        "apex_test.go",
        "arch_test.go",
        "blueprint_e2e_test.go",
        "config_test.go",
        "configured_jars_test.go",
        "csuite_config_test.go",
        "defaults_test.go",
        "depset_test.go",
        "deptag_test.go",
        "expand_test.go",
        "filegroup_test.go",
        "fixture_test.go",
        "gen_notice_test.go",
        "license_kind_test.go",
        "license_test.go",
        "licenses_test.go",
        "module_test.go",
        "mutator_test.go",
        "namespace_test.go",
        "neverallow_test.go",
        "ninja_deps_test.go",
        "onceper_test.go",
        "package_test.go",
        "packaging_test.go",
        "path_properties_test.go",
        "paths_test.go",
        "prebuilt_test.go",
        "rule_builder_test.go",
        "sdk_version_test.go",
        "sdk_test.go",
        "selects_test.go",
        "singleton_module_test.go",
        "soong_config_modules_test.go",
        "test_suites_test.go",
        "util_test.go",
        "variable_test.go",
        "vintf_fragment_test.go",
        "visibility_test.go",
    ],
    // Used by plugins
    visibility: ["//visibility:public"],
}<|MERGE_RESOLUTION|>--- conflicted
+++ resolved
@@ -39,10 +39,7 @@
         "arch_module_context.go",
         "base_module_context.go",
         "build_prop.go",
-<<<<<<< HEAD
-=======
         "compliance_metadata.go",
->>>>>>> 905305ef
         "config.go",
         "container_violations.go",
         "container.go",
@@ -91,10 +88,7 @@
         "prebuilt.go",
         "prebuilt_build_tool.go",
         "product_config.go",
-<<<<<<< HEAD
-=======
         "product_config_to_bp.go",
->>>>>>> 905305ef
         "proto.go",
         "provider.go",
         "raw_files.go",
