// Copyright 2017 Google Inc. All rights reserved.
//
// Licensed under the Apache License, Version 2.0 (the "License");
// you may not use this file except in compliance with the License.
// You may obtain a copy of the License at
//
//     http://www.apache.org/licenses/LICENSE-2.0
//
// Unless required by applicable law or agreed to in writing, software
// distributed under the License is distributed on an "AS IS" BASIS,
// WITHOUT WARRANTIES OR CONDITIONS OF ANY KIND, either express or implied.
// See the License for the specific language governing permissions and
// limitations under the License.

package android

import (
	"path/filepath"
	"reflect"
	"testing"

	"github.com/google/blueprint"
)

func TestDependingOnModuleInSameNamespace(t *testing.T) {
	result := GroupFixturePreparers(
		prepareForTestWithNamespace,
		dirBpToPreparer(map[string]string{
			"dir1": `
				soong_namespace {
				}
				test_module {
					name: "a",
				}
				test_module {
					name: "b",
					deps: ["a"],
				}
			`,
		}),
	).RunTest(t)

	a := getModule(result, "a")
	b := getModule(result, "b")
	if !dependsOn(result, b, a) {
		t.Errorf("module b does not depend on module a in the same namespace")
	}
}

func TestDependingOnModuleInRootNamespace(t *testing.T) {
	result := GroupFixturePreparers(
		prepareForTestWithNamespace,
		dirBpToPreparer(map[string]string{
			".": `
				test_module {
					name: "b",
					deps: ["a"],
				}
				test_module {
					name: "a",
				}
			`,
		}),
	).RunTest(t)

	a := getModule(result, "a")
	b := getModule(result, "b")
	if !dependsOn(result, b, a) {
		t.Errorf("module b in root namespace does not depend on module a in the root namespace")
	}
}

func TestImplicitlyImportRootNamespace(t *testing.T) {
	GroupFixturePreparers(
		prepareForTestWithNamespace,
		dirBpToPreparer(map[string]string{
			".": `
				test_module {
					name: "a",
				}
			`,
			"dir1": `
				soong_namespace {
				}
				test_module {
					name: "b",
					deps: ["a"],
				}
			`,
		}),
	).RunTest(t)

	// RunTest will report any errors
}

func TestDependingOnBlueprintModuleInRootNamespace(t *testing.T) {
	GroupFixturePreparers(
		prepareForTestWithNamespace,
		dirBpToPreparer(map[string]string{
			".": `
				blueprint_test_module {
					name: "a",
				}
			`,
			"dir1": `
				soong_namespace {
				}
				blueprint_test_module {
					name: "b",
					deps: ["a"],
				}
			`,
		}),
	).RunTest(t)

	// RunTest will report any errors
}

func TestDependingOnModuleInImportedNamespace(t *testing.T) {
	result := GroupFixturePreparers(
		prepareForTestWithNamespace,
		dirBpToPreparer(map[string]string{
			"dir1": `
				soong_namespace {
				}
				test_module {
					name: "a",
				}
			`,
			"dir2": `
				soong_namespace {
					imports: ["dir1"],
				}
				test_module {
					name: "b",
					deps: ["a"],
				}
			`,
		}),
	).RunTest(t)

	a := getModule(result, "a")
	b := getModule(result, "b")
	if !dependsOn(result, b, a) {
		t.Errorf("module b does not depend on module a in the same namespace")
	}
}

func TestDependingOnModuleInNonImportedNamespace(t *testing.T) {
	GroupFixturePreparers(
		prepareForTestWithNamespace,
		dirBpToPreparer(map[string]string{
			"dir1": `
				soong_namespace {
				}
				test_module {
					name: "a",
				}
			`,
			"dir2": `
				soong_namespace {
				}
				test_module {
					name: "a",
				}
			`,
			"dir3": `
				soong_namespace {
				}
				test_module {
					name: "b",
					deps: ["a"],
				}
			`,
		}),
	).
		ExtendWithErrorHandler(FixtureExpectsOneErrorPattern(`\Qdir3/Android.bp:4:5: "b" depends on undefined module "a"
Module "b" is defined in namespace "dir3" which can read these 2 namespaces: ["dir3" "."]
Module "a" can be found in these namespaces: ["dir1" "dir2"]\E`)).
		RunTest(t)
}

func TestDependingOnModuleByFullyQualifiedReference(t *testing.T) {
	result := GroupFixturePreparers(
		prepareForTestWithNamespace,
		dirBpToPreparer(map[string]string{
			"dir1": `
				soong_namespace {
				}
				test_module {
					name: "a",
				}
			`,
			"dir2": `
				soong_namespace {
				}
				test_module {
					name: "b",
					deps: ["//dir1:a"],
				}
			`,
		}),
	).RunTest(t)

	a := getModule(result, "a")
	b := getModule(result, "b")
	if !dependsOn(result, b, a) {
		t.Errorf("module b does not depend on module a")
	}
}

func TestSameNameInTwoNamespaces(t *testing.T) {
	result := GroupFixturePreparers(
		prepareForTestWithNamespace,
		dirBpToPreparer(map[string]string{
			"dir1": `
				soong_namespace {
				}
				test_module {
					name: "a",
					id: "1",
				}
				test_module {
					name: "b",
					deps: ["a"],
					id: "2",
				}
			`,
			"dir2": `
				soong_namespace {
				}
				test_module {
					name: "a",
					id:"3",
				}
				test_module {
					name: "b",
					deps: ["a"],
					id:"4",
				}
			`,
		}),
	).RunTest(t)

	one := findModuleById(result, "1")
	two := findModuleById(result, "2")
	three := findModuleById(result, "3")
	four := findModuleById(result, "4")
	if !dependsOn(result, two, one) {
		t.Fatalf("Module 2 does not depend on module 1 in its namespace")
	}
	if dependsOn(result, two, three) {
		t.Fatalf("Module 2 depends on module 3 in another namespace")
	}
	if !dependsOn(result, four, three) {
		t.Fatalf("Module 4 does not depend on module 3 in its namespace")
	}
	if dependsOn(result, four, one) {
		t.Fatalf("Module 4 depends on module 1 in another namespace")
	}
}

func TestSearchOrder(t *testing.T) {
	result := GroupFixturePreparers(
		prepareForTestWithNamespace,
		dirBpToPreparer(map[string]string{
			"dir1": `
				soong_namespace {
				}
				test_module {
					name: "a",
					id: "1",
				}
			`,
			"dir2": `
				soong_namespace {
				}
				test_module {
					name: "a",
					id:"2",
				}
				test_module {
					name: "b",
					id:"3",
				}
			`,
			"dir3": `
				soong_namespace {
				}
				test_module {
					name: "a",
					id:"4",
				}
				test_module {
					name: "b",
					id:"5",
				}
				test_module {
					name: "c",
					id:"6",
				}
			`,
			".": `
				test_module {
					name: "a",
					id: "7",
				}
				test_module {
					name: "b",
					id: "8",
				}
				test_module {
					name: "c",
					id: "9",
				}
				test_module {
					name: "d",
					id: "10",
				}
			`,
			"dir4": `
				soong_namespace {
					imports: ["dir1", "dir2", "dir3"]
				}
				test_module {
					name: "test_me",
					id:"0",
					deps: ["a", "b", "c", "d"],
				}
			`,
		}),
	).RunTest(t)

	testMe := findModuleById(result, "0")
	if !dependsOn(result, testMe, findModuleById(result, "1")) {
		t.Errorf("test_me doesn't depend on id 1")
	}
	if !dependsOn(result, testMe, findModuleById(result, "3")) {
		t.Errorf("test_me doesn't depend on id 3")
	}
	if !dependsOn(result, testMe, findModuleById(result, "6")) {
		t.Errorf("test_me doesn't depend on id 6")
	}
	if !dependsOn(result, testMe, findModuleById(result, "10")) {
		t.Errorf("test_me doesn't depend on id 10")
	}
	if numDeps(result, testMe) != 4 {
		t.Errorf("num dependencies of test_me = %v, not 4\n", numDeps(result, testMe))
	}
}

func TestTwoNamespacesCanImportEachOther(t *testing.T) {
	GroupFixturePreparers(
		prepareForTestWithNamespace,
		dirBpToPreparer(map[string]string{
			"dir1": `
				soong_namespace {
					imports: ["dir2"]
				}
				test_module {
					name: "a",
				}
				test_module {
					name: "c",
					deps: ["b"],
				}
			`,
			"dir2": `
				soong_namespace {
					imports: ["dir1"],
				}
				test_module {
					name: "b",
					deps: ["a"],
				}
			`,
		}),
	).RunTest(t)

	// RunTest will report any errors
}

func TestImportingNonexistentNamespace(t *testing.T) {
	GroupFixturePreparers(
		prepareForTestWithNamespace,
		dirBpToPreparer(map[string]string{
			"dir1": `
				soong_namespace {
					imports: ["a_nonexistent_namespace"]
				}
				test_module {
					name: "a",
					deps: ["a_nonexistent_module"]
				}
			`,
		}),
	).
		// should complain about the missing namespace and not complain about the unresolvable dependency
		ExtendWithErrorHandler(FixtureExpectsOneErrorPattern(`\Qdir1/Android.bp:2:5: module "soong_namespace": namespace a_nonexistent_namespace does not exist\E`)).
		RunTest(t)
}

func TestNamespacesDontInheritParentNamespaces(t *testing.T) {
	GroupFixturePreparers(
		prepareForTestWithNamespace,
		dirBpToPreparer(map[string]string{
			"dir1": `
				soong_namespace {
				}
				test_module {
					name: "a",
				}
			`,
			"dir1/subdir1": `
				soong_namespace {
				}
				test_module {
					name: "b",
					deps: ["a"],
				}
			`,
		}),
	).
		ExtendWithErrorHandler(FixtureExpectsOneErrorPattern(`\Qdir1/subdir1/Android.bp:4:5: "b" depends on undefined module "a"
Module "b" is defined in namespace "dir1/subdir1" which can read these 2 namespaces: ["dir1/subdir1" "."]
Module "a" can be found in these namespaces: ["dir1"]\E`)).
		RunTest(t)
}

func TestModulesDoReceiveParentNamespace(t *testing.T) {
	GroupFixturePreparers(
		prepareForTestWithNamespace,
		dirBpToPreparer(map[string]string{
			"dir1": `
				soong_namespace {
				}
				test_module {
					name: "a",
				}
			`,
			"dir1/subdir": `
				test_module {
					name: "b",
					deps: ["a"],
				}
			`,
		}),
	).RunTest(t)

	// RunTest will report any errors
}

func TestNamespaceImportsNotTransitive(t *testing.T) {
	GroupFixturePreparers(
		prepareForTestWithNamespace,
		dirBpToPreparer(map[string]string{
			"dir1": `
				soong_namespace {
				}
				test_module {
					name: "a",
				}
			`,
			"dir2": `
				soong_namespace {
					imports: ["dir1"],
				}
				test_module {
					name: "b",
					deps: ["a"],
				}
			`,
			"dir3": `
				soong_namespace {
					imports: ["dir2"],
				}
				test_module {
					name: "c",
					deps: ["a"],
				}
			`,
		}),
	).
		ExtendWithErrorHandler(FixtureExpectsOneErrorPattern(`\Qdir3/Android.bp:5:5: "c" depends on undefined module "a"
Module "c" is defined in namespace "dir3" which can read these 3 namespaces: ["dir3" "dir2" "."]
Module "a" can be found in these namespaces: ["dir1"]\E`)).
		RunTest(t)
}

func TestTwoNamepacesInSameDir(t *testing.T) {
	GroupFixturePreparers(
		prepareForTestWithNamespace,
		dirBpToPreparer(map[string]string{
			"dir1": `
				soong_namespace {
				}
				soong_namespace {
				}
			`,
		}),
	).
		ExtendWithErrorHandler(FixtureExpectsOneErrorPattern(`\Qdir1/Android.bp:4:5: namespace dir1 already exists\E`)).
		RunTest(t)
}

func TestNamespaceNotAtTopOfFile(t *testing.T) {
	GroupFixturePreparers(
		prepareForTestWithNamespace,
		dirBpToPreparer(map[string]string{
			"dir1": `
				test_module {
					name: "a"
				}
				soong_namespace {
				}
			`,
		}),
	).
		ExtendWithErrorHandler(FixtureExpectsOneErrorPattern(`\Qdir1/Android.bp:5:5: a namespace must be the first module in the file\E`)).
		RunTest(t)
}

func TestTwoModulesWithSameNameInSameNamespace(t *testing.T) {
	GroupFixturePreparers(
		prepareForTestWithNamespace,
		dirBpToPreparer(map[string]string{
			"dir1": `
				soong_namespace {
				}
				test_module {
					name: "a"
				}
				test_module {
					name: "a"
				}
			`,
		}),
	).
		ExtendWithErrorHandler(FixtureExpectsOneErrorPattern(`\Qdir1/Android.bp:7:5: module "a" already defined
       dir1/Android.bp:4:5 <-- previous definition here\E`)).
		RunTest(t)
}

func TestDeclaringNamespaceInNonAndroidBpFile(t *testing.T) {
	GroupFixturePreparers(
		prepareForTestWithNamespace,
		FixtureWithRootAndroidBp(`
				build = ["include.bp"]
		`),
		FixtureAddTextFile("include.bp", `
				soong_namespace {
				}
		`),
	).
		ExtendWithErrorHandler(FixtureExpectsOneErrorPattern(
			`\Qinclude.bp:2:5: A namespace may only be declared in a file named Android.bp\E`,
		)).
		RunTest(t)
}

// so that the generated .ninja file will have consistent names
func TestConsistentNamespaceNames(t *testing.T) {
	result := GroupFixturePreparers(
		prepareForTestWithNamespace,
		dirBpToPreparer(map[string]string{
			"dir1": "soong_namespace{}",
			"dir2": "soong_namespace{}",
			"dir3": "soong_namespace{}",
		}),
	).RunTest(t)

	ns1, _ := result.NameResolver.namespaceAt("dir1")
	ns2, _ := result.NameResolver.namespaceAt("dir2")
	ns3, _ := result.NameResolver.namespaceAt("dir3")
	actualIds := []string{ns1.id, ns2.id, ns3.id}
	expectedIds := []string{"1", "2", "3"}
	if !reflect.DeepEqual(actualIds, expectedIds) {
		t.Errorf("Incorrect namespace ids.\nactual: %s\nexpected: %s\n", actualIds, expectedIds)
	}
}

// so that the generated .ninja file will have consistent names
func TestRename(t *testing.T) {
	GroupFixturePreparers(
		prepareForTestWithNamespace,
		dirBpToPreparer(map[string]string{
			"dir1": `
<<<<<<< HEAD
=======
			soong_namespace {
			}
			test_module {
				name: "a",
				deps: ["c"],
			}
			test_module {
				name: "b",
				rename: "c",
			}
		`})
	// setupTest will report any errors
}

func TestNamespace_Exports(t *testing.T) {
	result := GroupFixturePreparers(
		prepareForTestWithNamespace,
		FixtureModifyProductVariables(func(variables FixtureProductVariables) {
			variables.NamespacesToExport = []string{"dir1"}
		}),
		dirBpToPreparer(map[string]string{
			"dir1": `
>>>>>>> 97e2e4a9
				soong_namespace {
				}
				test_module {
					name: "a",
<<<<<<< HEAD
					deps: ["c"],
				}
				test_module {
					name: "b",
					rename: "c",
=======
				}
			`,
			"dir2": `
				soong_namespace {
				}
				test_module {
					name: "b",
>>>>>>> 97e2e4a9
				}
			`,
		}),
	).RunTest(t)
<<<<<<< HEAD
=======

	aModule := result.Module("a", "")
	AssertBoolEquals(t, "a exported", true, aModule.ExportedToMake())
	bModule := result.Module("b", "")
	AssertBoolEquals(t, "b not exported", false, bModule.ExportedToMake())
}

// some utils to support the tests
>>>>>>> 97e2e4a9

	// RunTest will report any errors
}

// some utils to support the tests

var prepareForTestWithNamespace = GroupFixturePreparers(
	FixtureRegisterWithContext(registerNamespaceBuildComponents),
	FixtureRegisterWithContext(func(ctx RegistrationContext) {
		ctx.PreArchMutators(RegisterNamespaceMutator)
	}),
	FixtureModifyContext(func(ctx *TestContext) {
		ctx.RegisterModuleType("test_module", newTestModule)
		ctx.Context.RegisterModuleType("blueprint_test_module", newBlueprintTestModule)
		ctx.PreDepsMutators(func(ctx RegisterMutatorsContext) {
			ctx.BottomUp("rename", renameMutator)
		})
	}),
)

// dirBpToPreparer takes a map from directory to the contents of the Android.bp file and produces a
// FixturePreparer.
func dirBpToPreparer(bps map[string]string) FixturePreparer {
	files := make(MockFS, len(bps))
	files["Android.bp"] = []byte("")
	for dir, text := range bps {
		files[filepath.Join(dir, "Android.bp")] = []byte(text)
	}
	return files.AddToFixture()
}

func dependsOn(result *TestResult, module TestingModule, possibleDependency TestingModule) bool {
	depends := false
	visit := func(dependency blueprint.Module) {
		if dependency == possibleDependency.module {
			depends = true
		}
	}
	result.VisitDirectDeps(module.module, visit)
	return depends
}

func numDeps(result *TestResult, module TestingModule) int {
	count := 0
	visit := func(dependency blueprint.Module) {
		count++
	}
	result.VisitDirectDeps(module.module, visit)
	return count
}

func getModule(result *TestResult, moduleName string) TestingModule {
	return result.ModuleForTests(moduleName, "")
}

func findModuleById(result *TestResult, id string) (module TestingModule) {
	visit := func(candidate blueprint.Module) {
		testModule, ok := candidate.(*testModule)
		if ok {
			if testModule.properties.Id == id {
				module = newTestingModule(result.config, testModule)
			}
		}
	}
	result.VisitAllModules(visit)
	return module
}

type testModule struct {
	ModuleBase
	properties struct {
		Rename string
		Deps   []string
		Id     string
	}
}

func (m *testModule) DepsMutator(ctx BottomUpMutatorContext) {
	if m.properties.Rename != "" {
		ctx.Rename(m.properties.Rename)
	}
	for _, d := range m.properties.Deps {
		ctx.AddDependency(ctx.Module(), nil, d)
	}
}

func (m *testModule) GenerateAndroidBuildActions(ModuleContext) {
}

func renameMutator(ctx BottomUpMutatorContext) {
	if m, ok := ctx.Module().(*testModule); ok {
		if m.properties.Rename != "" {
			ctx.Rename(m.properties.Rename)
		}
	}
}

func newTestModule() Module {
	m := &testModule{}
	m.AddProperties(&m.properties)
	InitAndroidModule(m)
	return m
}

type blueprintTestModule struct {
	blueprint.SimpleName
	properties struct {
		Deps []string
	}
}

func (b *blueprintTestModule) DynamicDependencies(_ blueprint.DynamicDependerModuleContext) []string {
	return b.properties.Deps
}

func (b *blueprintTestModule) GenerateBuildActions(blueprint.ModuleContext) {
}

func newBlueprintTestModule() (blueprint.Module, []interface{}) {
	m := &blueprintTestModule{}
	return m, []interface{}{&m.properties, &m.SimpleName.Properties}
}<|MERGE_RESOLUTION|>--- conflicted
+++ resolved
@@ -585,20 +585,21 @@
 		prepareForTestWithNamespace,
 		dirBpToPreparer(map[string]string{
 			"dir1": `
-<<<<<<< HEAD
-=======
-			soong_namespace {
-			}
-			test_module {
-				name: "a",
-				deps: ["c"],
-			}
-			test_module {
-				name: "b",
-				rename: "c",
-			}
-		`})
-	// setupTest will report any errors
+				soong_namespace {
+				}
+				test_module {
+					name: "a",
+					deps: ["c"],
+				}
+				test_module {
+					name: "b",
+					rename: "c",
+				}
+			`,
+		}),
+	).RunTest(t)
+
+	// RunTest will report any errors
 }
 
 func TestNamespace_Exports(t *testing.T) {
@@ -609,18 +610,10 @@
 		}),
 		dirBpToPreparer(map[string]string{
 			"dir1": `
->>>>>>> 97e2e4a9
-				soong_namespace {
-				}
-				test_module {
-					name: "a",
-<<<<<<< HEAD
-					deps: ["c"],
-				}
-				test_module {
-					name: "b",
-					rename: "c",
-=======
+				soong_namespace {
+				}
+				test_module {
+					name: "a",
 				}
 			`,
 			"dir2": `
@@ -628,24 +621,15 @@
 				}
 				test_module {
 					name: "b",
->>>>>>> 97e2e4a9
-				}
-			`,
-		}),
-	).RunTest(t)
-<<<<<<< HEAD
-=======
+				}
+			`,
+		}),
+	).RunTest(t)
 
 	aModule := result.Module("a", "")
 	AssertBoolEquals(t, "a exported", true, aModule.ExportedToMake())
 	bModule := result.Module("b", "")
 	AssertBoolEquals(t, "b not exported", false, bModule.ExportedToMake())
-}
-
-// some utils to support the tests
->>>>>>> 97e2e4a9
-
-	// RunTest will report any errors
 }
 
 // some utils to support the tests
