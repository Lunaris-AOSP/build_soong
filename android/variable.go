--- conflicted
+++ resolved
@@ -213,15 +213,10 @@
 	CFIExcludePaths []string `json:",omitempty"`
 	CFIIncludePaths []string `json:",omitempty"`
 
-<<<<<<< HEAD
 	DisableScudo *bool `json:",omitempty"`
 
-	EnableXOM       *bool     `json:",omitempty"`
-	XOMExcludePaths *[]string `json:",omitempty"`
-=======
 	EnableXOM       *bool    `json:",omitempty"`
 	XOMExcludePaths []string `json:",omitempty"`
->>>>>>> dec157bd
 
 	VendorPath          *string `json:",omitempty"`
 	OdmPath             *string `json:",omitempty"`
