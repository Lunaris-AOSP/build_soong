// Copyright 2015 Google Inc. All rights reserved.
//
// Licensed under the Apache License, Version 2.0 (the "License");
// you may not use this file except in compliance with the License.
// You may obtain a copy of the License at
//
//     http://www.apache.org/licenses/LICENSE-2.0
//
// Unless required by applicable law or agreed to in writing, software
// distributed under the License is distributed on an "AS IS" BASIS,
// WITHOUT WARRANTIES OR CONDITIONS OF ANY KIND, either express or implied.
// See the License for the specific language governing permissions and
// limitations under the License.

package android

import (
	"bytes"
	"encoding/gob"
	"errors"
	"fmt"
	"net/url"
	"path/filepath"
	"reflect"
	"slices"
	"sort"
	"strings"

	"github.com/google/blueprint"
	"github.com/google/blueprint/proptools"
)

var (
	DeviceSharedLibrary = "shared_library"
	DeviceStaticLibrary = "static_library"
	jarJarPrefixHandler func(ctx ModuleContext)
)

type Module interface {
	blueprint.Module

	// GenerateAndroidBuildActions is analogous to Blueprints' GenerateBuildActions,
	// but GenerateAndroidBuildActions also has access to Android-specific information.
	// For more information, see Module.GenerateBuildActions within Blueprint's module_ctx.go
	GenerateAndroidBuildActions(ModuleContext)

	// Add dependencies to the components of a module, i.e. modules that are created
	// by the module and which are considered to be part of the creating module.
	//
	// This is called before prebuilts are renamed so as to allow a dependency to be
	// added directly to a prebuilt child module instead of depending on a source module
	// and relying on prebuilt processing to switch to the prebuilt module if preferred.
	//
	// A dependency on a prebuilt must include the "prebuilt_" prefix.
	ComponentDepsMutator(ctx BottomUpMutatorContext)

	DepsMutator(BottomUpMutatorContext)

	base() *ModuleBase
	Disable()
	Enabled(ctx ConfigurableEvaluatorContext) bool
	Target() Target
	MultiTargets() []Target

	// ImageVariation returns the image variation of this module.
	//
	// The returned structure has its Mutator field set to "image" and its Variation field set to the
	// image variation, e.g. recovery, ramdisk, etc.. The Variation field is "" for host modules and
	// device modules that have no image variation.
	ImageVariation() blueprint.Variation

	Owner() string
	InstallInData() bool
	InstallInTestcases() bool
	InstallInSanitizerDir() bool
	InstallInRamdisk() bool
	InstallInVendorRamdisk() bool
	InstallInDebugRamdisk() bool
	InstallInRecovery() bool
	InstallInRoot() bool
	InstallInOdm() bool
	InstallInProduct() bool
	InstallInVendor() bool
	InstallForceOS() (*OsType, *ArchType)
	PartitionTag(DeviceConfig) string
	HideFromMake()
	IsHideFromMake() bool
	IsSkipInstall() bool
	MakeUninstallable()
	ReplacedByPrebuilt()
	IsReplacedByPrebuilt() bool
	ExportedToMake() bool
	EffectiveLicenseKinds() []string
	EffectiveLicenseFiles() Paths

	AddProperties(props ...interface{})
	GetProperties() []interface{}

	BuildParamsForTests() []BuildParams
	RuleParamsForTests() map[blueprint.Rule]blueprint.RuleParams
	VariablesForTests() map[string]string

	// String returns a string that includes the module name and variants for printing during debugging.
	String() string

	// Get the qualified module id for this module.
	qualifiedModuleId(ctx BaseModuleContext) qualifiedModuleName

	// Get information about the properties that can contain visibility rules.
	visibilityProperties() []visibilityProperty

<<<<<<< HEAD
	RequiredModuleNames(ctx ConfigAndErrorContext) []string
=======
	RequiredModuleNames(ctx ConfigurableEvaluatorContext) []string
>>>>>>> 905305ef
	HostRequiredModuleNames() []string
	TargetRequiredModuleNames() []string
	VintfFragmentModuleNames(ctx ConfigurableEvaluatorContext) []string

	ConfigurableEvaluator(ctx ConfigurableEvaluatorContext) proptools.ConfigurableEvaluator
}

// Qualified id for a module
type qualifiedModuleName struct {
	// The package (i.e. directory) in which the module is defined, without trailing /
	pkg string

	// The name of the module, empty string if package.
	name string
}

func (q qualifiedModuleName) String() string {
	if q.name == "" {
		return "//" + q.pkg
	}
	return "//" + q.pkg + ":" + q.name
}

func (q qualifiedModuleName) isRootPackage() bool {
	return q.pkg == "" && q.name == ""
}

// Get the id for the package containing this module.
func (q qualifiedModuleName) getContainingPackageId() qualifiedModuleName {
	pkg := q.pkg
	if q.name == "" {
		if pkg == "" {
			panic(fmt.Errorf("Cannot get containing package id of root package"))
		}

		index := strings.LastIndex(pkg, "/")
		if index == -1 {
			pkg = ""
		} else {
			pkg = pkg[:index]
		}
	}
	return newPackageId(pkg)
}

func newPackageId(pkg string) qualifiedModuleName {
	// A qualified id for a package module has no name.
	return qualifiedModuleName{pkg: pkg, name: ""}
}

type Dist struct {
	// Copy the output of this module to the $DIST_DIR when `dist` is specified on the
	// command line and any of these targets are also on the command line, or otherwise
	// built
	Targets []string `android:"arch_variant"`

	// The name of the output artifact. This defaults to the basename of the output of
	// the module.
	Dest *string `android:"arch_variant"`

	// The directory within the dist directory to store the artifact. Defaults to the
	// top level directory ("").
	Dir *string `android:"arch_variant"`

	// A suffix to add to the artifact file name (before any extension).
	Suffix *string `android:"arch_variant"`

	// If true, then the artifact file will be appended with _<product name>. For
	// example, if the product is coral and the module is an android_app module
	// of name foo, then the artifact would be foo_coral.apk. If false, there is
	// no change to the artifact file name.
	Append_artifact_with_product *bool `android:"arch_variant"`

	// A string tag to select the OutputFiles associated with the tag.
	//
	// If no tag is specified then it will select the default dist paths provided
	// by the module type. If a tag of "" is specified then it will return the
	// default output files provided by the modules, i.e. the result of calling
	// OutputFiles("").
	Tag *string `android:"arch_variant"`
}

// NamedPath associates a path with a name. e.g. a license text path with a package name
type NamedPath struct {
	Path Path
	Name string
}

// String returns an escaped string representing the `NamedPath`.
func (p NamedPath) String() string {
	if len(p.Name) > 0 {
		return p.Path.String() + ":" + url.QueryEscape(p.Name)
	}
	return p.Path.String()
}

// NamedPaths describes a list of paths each associated with a name.
type NamedPaths []NamedPath

// Strings returns a list of escaped strings representing each `NamedPath` in the list.
func (l NamedPaths) Strings() []string {
	result := make([]string, 0, len(l))
	for _, p := range l {
		result = append(result, p.String())
	}
	return result
}

// SortedUniqueNamedPaths modifies `l` in place to return the sorted unique subset.
func SortedUniqueNamedPaths(l NamedPaths) NamedPaths {
	if len(l) == 0 {
		return l
	}
	sort.Slice(l, func(i, j int) bool {
		return l[i].String() < l[j].String()
	})
	k := 0
	for i := 1; i < len(l); i++ {
		if l[i].String() == l[k].String() {
			continue
		}
		k++
		if k < i {
			l[k] = l[i]
		}
	}
	return l[:k+1]
}

type nameProperties struct {
	// The name of the module.  Must be unique across all modules.
	Name *string
}

type commonProperties struct {
	// emit build rules for this module
	//
	// Disabling a module should only be done for those modules that cannot be built
	// in the current environment. Modules that can build in the current environment
	// but are not usually required (e.g. superceded by a prebuilt) should not be
	// disabled as that will prevent them from being built by the checkbuild target
	// and so prevent early detection of changes that have broken those modules.
	Enabled proptools.Configurable[bool] `android:"arch_variant,replace_instead_of_append"`

	// Controls the visibility of this module to other modules. Allowable values are one or more of
	// these formats:
	//
	//  ["//visibility:public"]: Anyone can use this module.
	//  ["//visibility:private"]: Only rules in the module's package (not its subpackages) can use
	//      this module.
	//  ["//visibility:override"]: Discards any rules inherited from defaults or a creating module.
	//      Can only be used at the beginning of a list of visibility rules.
	//  ["//some/package:__pkg__", "//other/package:__pkg__"]: Only modules in some/package and
	//      other/package (defined in some/package/*.bp and other/package/*.bp) have access to
	//      this module. Note that sub-packages do not have access to the rule; for example,
	//      //some/package/foo:bar or //other/package/testing:bla wouldn't have access. __pkg__
	//      is a special module and must be used verbatim. It represents all of the modules in the
	//      package.
	//  ["//project:__subpackages__", "//other:__subpackages__"]: Only modules in packages project
	//      or other or in one of their sub-packages have access to this module. For example,
	//      //project:rule, //project/library:lib or //other/testing/internal:munge are allowed
	//      to depend on this rule (but not //independent:evil)
	//  ["//project"]: This is shorthand for ["//project:__pkg__"]
	//  [":__subpackages__"]: This is shorthand for ["//project:__subpackages__"] where
	//      //project is the module's package. e.g. using [":__subpackages__"] in
	//      packages/apps/Settings/Android.bp is equivalent to
	//      //packages/apps/Settings:__subpackages__.
	//  ["//visibility:legacy_public"]: The default visibility, behaves as //visibility:public
	//      for now. It is an error if it is used in a module.
	//
	// If a module does not specify the `visibility` property then it uses the
	// `default_visibility` property of the `package` module in the module's package.
	//
	// If the `default_visibility` property is not set for the module's package then
	// it will use the `default_visibility` of its closest ancestor package for which
	// a `default_visibility` property is specified.
	//
	// If no `default_visibility` property can be found then the module uses the
	// global default of `//visibility:legacy_public`.
	//
	// The `visibility` property has no effect on a defaults module although it does
	// apply to any non-defaults module that uses it. To set the visibility of a
	// defaults module, use the `defaults_visibility` property on the defaults module;
	// not to be confused with the `default_visibility` property on the package module.
	//
	// See https://android.googlesource.com/platform/build/soong/+/main/README.md#visibility for
	// more details.
	Visibility []string

	// Describes the licenses applicable to this module. Must reference license modules.
	Licenses []string

	// Flattened from direct license dependencies. Equal to Licenses unless particular module adds more.
	Effective_licenses []string `blueprint:"mutated"`
	// Override of module name when reporting licenses
	Effective_package_name *string `blueprint:"mutated"`
	// Notice files
	Effective_license_text NamedPaths `blueprint:"mutated"`
	// License names
	Effective_license_kinds []string `blueprint:"mutated"`
	// License conditions
	Effective_license_conditions []string `blueprint:"mutated"`

	// control whether this module compiles for 32-bit, 64-bit, or both.  Possible values
	// are "32" (compile for 32-bit only), "64" (compile for 64-bit only), "both" (compile for both
	// architectures), or "first" (compile for 64-bit on a 64-bit platform, and 32-bit on a 32-bit
	// platform).
	Compile_multilib *string `android:"arch_variant"`

	Target struct {
		Host struct {
			Compile_multilib *string
		}
		Android struct {
			Compile_multilib *string
		}
	}

	// If set to true then the archMutator will create variants for each arch specific target
	// (e.g. 32/64) that the module is required to produce. If set to false then it will only
	// create a variant for the architecture and will list the additional arch specific targets
	// that the variant needs to produce in the CompileMultiTargets property.
	UseTargetVariants bool   `blueprint:"mutated"`
	Default_multilib  string `blueprint:"mutated"`

	// whether this is a proprietary vendor module, and should be installed into /vendor
	Proprietary *bool

	// vendor who owns this module
	Owner *string

	// whether this module is specific to an SoC (System-On-a-Chip). When set to true,
	// it is installed into /vendor (or /system/vendor if vendor partition does not exist).
	// Use `soc_specific` instead for better meaning.
	Vendor *bool

	// whether this module is specific to an SoC (System-On-a-Chip). When set to true,
	// it is installed into /vendor (or /system/vendor if vendor partition does not exist).
	Soc_specific *bool

	// whether this module is specific to a device, not only for SoC, but also for off-chip
	// peripherals. When set to true, it is installed into /odm (or /vendor/odm if odm partition
	// does not exist, or /system/vendor/odm if both odm and vendor partitions do not exist).
	// This implies `soc_specific:true`.
	Device_specific *bool

	// whether this module is specific to a software configuration of a product (e.g. country,
	// network operator, etc). When set to true, it is installed into /product (or
	// /system/product if product partition does not exist).
	Product_specific *bool

	// whether this module extends system. When set to true, it is installed into /system_ext
	// (or /system/system_ext if system_ext partition does not exist).
	System_ext_specific *bool

	// Whether this module is installed to recovery partition
	Recovery *bool

	// Whether this module is installed to ramdisk
	Ramdisk *bool

	// Whether this module is installed to vendor ramdisk
	Vendor_ramdisk *bool

	// Whether this module is installed to debug ramdisk
	Debug_ramdisk *bool

	// Whether this module is built for non-native architectures (also known as native bridge binary)
	Native_bridge_supported *bool `android:"arch_variant"`

	// init.rc files to be installed if this module is installed
	Init_rc proptools.Configurable[[]string] `android:"arch_variant,path"`

	// VINTF manifest fragments to be installed if this module is installed
	Vintf_fragments proptools.Configurable[[]string] `android:"path"`

	// names of other modules to install if this module is installed
	Required proptools.Configurable[[]string] `android:"arch_variant"`

	// names of other modules to install on host if this module is installed
	Host_required []string `android:"arch_variant"`

	// names of other modules to install on target if this module is installed
	Target_required []string `android:"arch_variant"`

	// The OsType of artifacts that this module variant is responsible for creating.
	//
	// Set by osMutator
	CompileOS OsType `blueprint:"mutated"`

	// Set to true after the arch mutator has run on this module and set CompileTarget,
	// CompileMultiTargets, and CompilePrimary
	ArchReady bool `blueprint:"mutated"`

	// The Target of artifacts that this module variant is responsible for creating.
	//
	// Set by archMutator
	CompileTarget Target `blueprint:"mutated"`

	// The additional arch specific targets (e.g. 32/64 bit) that this module variant is
	// responsible for creating.
	//
	// By default this is nil as, where necessary, separate variants are created for the
	// different multilib types supported and that information is encapsulated in the
	// CompileTarget so the module variant simply needs to create artifacts for that.
	//
	// However, if UseTargetVariants is set to false (e.g. by
	// InitAndroidMultiTargetsArchModule)  then no separate variants are created for the
	// multilib targets. Instead a single variant is created for the architecture and
	// this contains the multilib specific targets that this variant should create.
	//
	// Set by archMutator
	CompileMultiTargets []Target `blueprint:"mutated"`

	// True if the module variant's CompileTarget is the primary target
	//
	// Set by archMutator
	CompilePrimary bool `blueprint:"mutated"`

	// Set by InitAndroidModule
	HostOrDeviceSupported HostOrDeviceSupported `blueprint:"mutated"`
	ArchSpecific          bool                  `blueprint:"mutated"`

	// If set to true then a CommonOS variant will be created which will have dependencies
	// on all its OsType specific variants. Used by sdk/module_exports to create a snapshot
	// that covers all os and architecture variants.
	//
	// The OsType specific variants can be retrieved by calling
	// GetOsSpecificVariantsOfCommonOSVariant
	//
	// Set at module initialization time by calling InitCommonOSAndroidMultiTargetsArchModule
	CreateCommonOSVariant bool `blueprint:"mutated"`

	// When set to true, this module is not installed to the full install path (ex: under
	// out/target/product/<name>/<partition>). It can be installed only to the packaging
	// modules like android_filesystem.
	No_full_install *bool

	// When HideFromMake is set to true, no entry for this variant will be emitted in the
	// generated Android.mk file.
	HideFromMake bool `blueprint:"mutated"`

	// When SkipInstall is set to true, calls to ctx.InstallFile, ctx.InstallExecutable,
	// ctx.InstallSymlink and ctx.InstallAbsoluteSymlink act like calls to ctx.PackageFile
	// and don't create a rule to install the file.
	SkipInstall bool `blueprint:"mutated"`

	// UninstallableApexPlatformVariant is set by MakeUninstallable called by the apex
	// mutator.  MakeUninstallable also sets HideFromMake.  UninstallableApexPlatformVariant
	// is used to avoid adding install or packaging dependencies into libraries provided
	// by apexes.
	UninstallableApexPlatformVariant bool `blueprint:"mutated"`

	// Whether the module has been replaced by a prebuilt
	ReplacedByPrebuilt bool `blueprint:"mutated"`

	// Disabled by mutators. If set to true, it overrides Enabled property.
	ForcedDisabled bool `blueprint:"mutated"`

	NamespaceExportedToMake bool `blueprint:"mutated"`

	MissingDeps        []string `blueprint:"mutated"`
	CheckedMissingDeps bool     `blueprint:"mutated"`

	// Name and variant strings stored by mutators to enable Module.String()
	DebugName       string   `blueprint:"mutated"`
	DebugMutators   []string `blueprint:"mutated"`
	DebugVariations []string `blueprint:"mutated"`

	// ImageVariation is set by ImageMutator to specify which image this variation is for,
	// for example "" for core or "recovery" for recovery.  It will often be set to one of the
	// constants in image.go, but can also be set to a custom value by individual module types.
	ImageVariation string `blueprint:"mutated"`

	// The team (defined by the owner/vendor) who owns the property.
	Team *string `android:"path"`

	// vintf_fragment Modules required from this module.
	Vintf_fragment_modules proptools.Configurable[[]string] `android:"path"`

	// List of module names that are prevented from being installed when this module gets
	// installed.
	Overrides []string
}

type distProperties struct {
	// configuration to distribute output files from this module to the distribution
	// directory (default: $OUT/dist, configurable with $DIST_DIR)
	Dist Dist `android:"arch_variant"`

	// a list of configurations to distribute output files from this module to the
	// distribution directory (default: $OUT/dist, configurable with $DIST_DIR)
	Dists []Dist `android:"arch_variant"`
}

type TeamDepTagType struct {
	blueprint.BaseDependencyTag
}

var teamDepTag = TeamDepTagType{}

// Dependency tag for required, host_required, and target_required modules.
var RequiredDepTag = struct {
	blueprint.BaseDependencyTag
	InstallAlwaysNeededDependencyTag
	// Requiring disabled module has been supported (as a side effect of this being implemented
	// in Make). We may want to make it an error, but for now, let's keep the existing behavior.
	AlwaysAllowDisabledModuleDependencyTag
}{}

// CommonTestOptions represents the common `test_options` properties in
// Android.bp.
type CommonTestOptions struct {
	// If the test is a hostside (no device required) unittest that shall be run
	// during presubmit check.
	Unit_test *bool

	// Tags provide additional metadata to customize test execution by downstream
	// test runners. The tags have no special meaning to Soong.
	Tags []string
}

// SetAndroidMkEntries sets AndroidMkEntries according to the value of base
// `test_options`.
func (t *CommonTestOptions) SetAndroidMkEntries(entries *AndroidMkEntries) {
	entries.SetBoolIfTrue("LOCAL_IS_UNIT_TEST", Bool(t.Unit_test))
	if len(t.Tags) > 0 {
		entries.AddStrings("LOCAL_TEST_OPTIONS_TAGS", t.Tags...)
	}
}

// The key to use in TaggedDistFiles when a Dist structure does not specify a
// tag property. This intentionally does not use "" as the default because that
// would mean that an empty tag would have a different meaning when used in a dist
// structure that when used to reference a specific set of output paths using the
// :module{tag} syntax, which passes tag to the OutputFiles(tag) method.
const DefaultDistTag = "<default-dist-tag>"

// A map of OutputFile tag keys to Paths, for disting purposes.
type TaggedDistFiles map[string]Paths

// addPathsForTag adds a mapping from the tag to the paths. If the map is nil
// then it will create a map, update it and then return it. If a mapping already
// exists for the tag then the paths are appended to the end of the current list
// of paths, ignoring any duplicates.
func (t TaggedDistFiles) addPathsForTag(tag string, paths ...Path) TaggedDistFiles {
	if t == nil {
		t = make(TaggedDistFiles)
	}

	for _, distFile := range paths {
		if distFile != nil && !t[tag].containsPath(distFile) {
			t[tag] = append(t[tag], distFile)
		}
	}

	return t
}

// merge merges the entries from the other TaggedDistFiles object into this one.
// If the TaggedDistFiles is nil then it will create a new instance, merge the
// other into it, and then return it.
func (t TaggedDistFiles) merge(other TaggedDistFiles) TaggedDistFiles {
	for tag, paths := range other {
		t = t.addPathsForTag(tag, paths...)
	}

	return t
}

func MakeDefaultDistFiles(paths ...Path) TaggedDistFiles {
	for _, p := range paths {
		if p == nil {
			panic("The path to a dist file cannot be nil.")
		}
	}

	// The default OutputFile tag is the empty "" string.
	return TaggedDistFiles{DefaultDistTag: paths}
}

type hostAndDeviceProperties struct {
	// If set to true, build a variant of the module for the host.  Defaults to false.
	Host_supported *bool

	// If set to true, build a variant of the module for the device.  Defaults to true.
	Device_supported *bool
}

type hostCrossProperties struct {
	// If set to true, build a variant of the module for the host cross.  Defaults to true.
	Host_cross_supported *bool
}

type Multilib string

const (
	MultilibBoth        Multilib = "both"
	MultilibFirst       Multilib = "first"
	MultilibCommon      Multilib = "common"
	MultilibCommonFirst Multilib = "common_first"
)

type HostOrDeviceSupported int

const (
	hostSupported = 1 << iota
	hostCrossSupported
	deviceSupported
	hostDefault
	deviceDefault

	// Host and HostCross are built by default. Device is not supported.
	HostSupported = hostSupported | hostCrossSupported | hostDefault

	// Host is built by default. HostCross and Device are not supported.
	HostSupportedNoCross = hostSupported | hostDefault

	// Device is built by default. Host and HostCross are not supported.
	DeviceSupported = deviceSupported | deviceDefault

	// By default, _only_ device variant is built. Device variant can be disabled with `device_supported: false`
	// Host and HostCross are disabled by default and can be enabled with `host_supported: true`
	HostAndDeviceSupported = hostSupported | hostCrossSupported | deviceSupported | deviceDefault

	// Host, HostCross, and Device are built by default.
	// Building Device can be disabled with `device_supported: false`
	// Building Host and HostCross can be disabled with `host_supported: false`
	HostAndDeviceDefault = hostSupported | hostCrossSupported | hostDefault |
		deviceSupported | deviceDefault

	// Nothing is supported. This is not exposed to the user, but used to mark a
	// host only module as unsupported when the module type is not supported on
	// the host OS. E.g. benchmarks are supported on Linux but not Darwin.
	NeitherHostNorDeviceSupported = 0
)

type moduleKind int

const (
	platformModule moduleKind = iota
	deviceSpecificModule
	socSpecificModule
	productSpecificModule
	systemExtSpecificModule
)

func (k moduleKind) String() string {
	switch k {
	case platformModule:
		return "platform"
	case deviceSpecificModule:
		return "device-specific"
	case socSpecificModule:
		return "soc-specific"
	case productSpecificModule:
		return "product-specific"
	case systemExtSpecificModule:
		return "systemext-specific"
	default:
		panic(fmt.Errorf("unknown module kind %d", k))
	}
}

func initAndroidModuleBase(m Module) {
	m.base().module = m
}

// InitAndroidModule initializes the Module as an Android module that is not architecture-specific.
// It adds the common properties, for example "name" and "enabled".
func InitAndroidModule(m Module) {
	initAndroidModuleBase(m)
	base := m.base()

	m.AddProperties(
		&base.nameProperties,
		&base.commonProperties,
		&base.distProperties)

	initProductVariableModule(m)

	// The default_visibility property needs to be checked and parsed by the visibility module during
	// its checking and parsing phases so make it the primary visibility property.
	setPrimaryVisibilityProperty(m, "visibility", &base.commonProperties.Visibility)

	// The default_applicable_licenses property needs to be checked and parsed by the licenses module during
	// its checking and parsing phases so make it the primary licenses property.
	setPrimaryLicensesProperty(m, "licenses", &base.commonProperties.Licenses)
}

// InitAndroidArchModule initializes the Module as an Android module that is architecture-specific.
// It adds the common properties, for example "name" and "enabled", as well as runtime generated
// property structs for architecture-specific versions of generic properties tagged with
// `android:"arch_variant"`.
//
//	InitAndroidModule should not be called if InitAndroidArchModule was called.
func InitAndroidArchModule(m Module, hod HostOrDeviceSupported, defaultMultilib Multilib) {
	InitAndroidModule(m)

	base := m.base()
	base.commonProperties.HostOrDeviceSupported = hod
	base.commonProperties.Default_multilib = string(defaultMultilib)
	base.commonProperties.ArchSpecific = true
	base.commonProperties.UseTargetVariants = true

	if hod&hostSupported != 0 && hod&deviceSupported != 0 {
		m.AddProperties(&base.hostAndDeviceProperties)
	}

	if hod&hostCrossSupported != 0 {
		m.AddProperties(&base.hostCrossProperties)
	}

	initArchModule(m)
}

// InitAndroidMultiTargetsArchModule initializes the Module as an Android module that is
// architecture-specific, but will only have a single variant per OS that handles all the
// architectures simultaneously.  The list of Targets that it must handle will be available from
// ModuleContext.MultiTargets. It adds the common properties, for example "name" and "enabled", as
// well as runtime generated property structs for architecture-specific versions of generic
// properties tagged with `android:"arch_variant"`.
//
// InitAndroidModule or InitAndroidArchModule should not be called if
// InitAndroidMultiTargetsArchModule was called.
func InitAndroidMultiTargetsArchModule(m Module, hod HostOrDeviceSupported, defaultMultilib Multilib) {
	InitAndroidArchModule(m, hod, defaultMultilib)
	m.base().commonProperties.UseTargetVariants = false
}

// InitCommonOSAndroidMultiTargetsArchModule initializes the Module as an Android module that is
// architecture-specific, but will only have a single variant per OS that handles all the
// architectures simultaneously, and will also have an additional CommonOS variant that has
// dependencies on all the OS-specific variants.  The list of Targets that it must handle will be
// available from ModuleContext.MultiTargets.  It adds the common properties, for example "name" and
// "enabled", as well as runtime generated property structs for architecture-specific versions of
// generic properties tagged with `android:"arch_variant"`.
//
// InitAndroidModule, InitAndroidArchModule or InitAndroidMultiTargetsArchModule should not be
// called if InitCommonOSAndroidMultiTargetsArchModule was called.
func InitCommonOSAndroidMultiTargetsArchModule(m Module, hod HostOrDeviceSupported, defaultMultilib Multilib) {
	InitAndroidArchModule(m, hod, defaultMultilib)
	m.base().commonProperties.UseTargetVariants = false
	m.base().commonProperties.CreateCommonOSVariant = true
}

// A ModuleBase object contains the properties that are common to all Android
// modules.  It should be included as an anonymous field in every module
// struct definition.  InitAndroidModule should then be called from the module's
// factory function, and the return values from InitAndroidModule should be
// returned from the factory function.
//
// The ModuleBase type is responsible for implementing the GenerateBuildActions
// method to support the blueprint.Module interface. This method will then call
// the module's GenerateAndroidBuildActions method once for each build variant
// that is to be built. GenerateAndroidBuildActions is passed a ModuleContext
// rather than the usual blueprint.ModuleContext.
// ModuleContext exposes extra functionality specific to the Android build
// system including details about the particular build variant that is to be
// generated.
//
// For example:
//
//	import (
//	    "android/soong/android"
//	)
//
//	type myModule struct {
//	    android.ModuleBase
//	    properties struct {
//	        MyProperty string
//	    }
//	}
//
//	func NewMyModule() android.Module {
//	    m := &myModule{}
//	    m.AddProperties(&m.properties)
//	    android.InitAndroidModule(m)
//	    return m
//	}
//
//	func (m *myModule) GenerateAndroidBuildActions(ctx android.ModuleContext) {
//	    // Get the CPU architecture for the current build variant.
//	    variantArch := ctx.Arch()
//
//	    // ...
//	}
type ModuleBase struct {
	// Putting the curiously recurring thing pointing to the thing that contains
	// the thing pattern to good use.
	// TODO: remove this
	module Module

	nameProperties          nameProperties
	commonProperties        commonProperties
	distProperties          distProperties
	variableProperties      interface{}
	hostAndDeviceProperties hostAndDeviceProperties
	hostCrossProperties     hostCrossProperties

	// Arch specific versions of structs in GetProperties() prior to
	// initialization in InitAndroidArchModule, lets call it `generalProperties`.
	// The outer index has the same order as generalProperties and the inner index
	// chooses the props specific to the architecture. The interface{} value is an
	// archPropRoot that is filled with arch specific values by the arch mutator.
	archProperties [][]interface{}

	// Information about all the properties on the module that contains visibility rules that need
	// checking.
	visibilityPropertyInfo []visibilityProperty

	// The primary visibility property, may be nil, that controls access to the module.
	primaryVisibilityProperty visibilityProperty

	// The primary licenses property, may be nil, records license metadata for the module.
	primaryLicensesProperty applicableLicensesProperty

	noAddressSanitizer bool

	hooks hooks

	registerProps []interface{}

	// For tests
	buildParams []BuildParams
	ruleParams  map[blueprint.Rule]blueprint.RuleParams
	variables   map[string]string
}

func (m *ModuleBase) AddJSONData(d *map[string]interface{}) {
	(*d)["Android"] = map[string]interface{}{
		// Properties set in Blueprint or in blueprint of a defaults modules
		"SetProperties": m.propertiesWithValues(),
	}
}

type propInfo struct {
	Name   string
	Type   string
	Value  string
	Values []string
}

func (m *ModuleBase) propertiesWithValues() []propInfo {
	var info []propInfo
	props := m.GetProperties()

	var propsWithValues func(name string, v reflect.Value)
	propsWithValues = func(name string, v reflect.Value) {
		kind := v.Kind()
		switch kind {
		case reflect.Ptr, reflect.Interface:
			if v.IsNil() {
				return
			}
			propsWithValues(name, v.Elem())
		case reflect.Struct:
			if v.IsZero() {
				return
			}
			for i := 0; i < v.NumField(); i++ {
				namePrefix := name
				sTyp := v.Type().Field(i)
				if proptools.ShouldSkipProperty(sTyp) {
					continue
				}
				if name != "" && !strings.HasSuffix(namePrefix, ".") {
					namePrefix += "."
				}
				if !proptools.IsEmbedded(sTyp) {
					namePrefix += sTyp.Name
				}
				sVal := v.Field(i)
				propsWithValues(namePrefix, sVal)
			}
		case reflect.Array, reflect.Slice:
			if v.IsNil() {
				return
			}
			elKind := v.Type().Elem().Kind()
			info = append(info, propInfo{Name: name, Type: elKind.String() + " " + kind.String(), Values: sliceReflectionValue(v)})
		default:
			info = append(info, propInfo{Name: name, Type: kind.String(), Value: reflectionValue(v)})
		}
	}

	for _, p := range props {
		propsWithValues("", reflect.ValueOf(p).Elem())
	}
	sort.Slice(info, func(i, j int) bool {
		return info[i].Name < info[j].Name
	})
	return info
}

func reflectionValue(value reflect.Value) string {
	switch value.Kind() {
	case reflect.Bool:
		return fmt.Sprintf("%t", value.Bool())
	case reflect.Int64:
		return fmt.Sprintf("%d", value.Int())
	case reflect.String:
		return fmt.Sprintf("%s", value.String())
	case reflect.Struct:
		if value.IsZero() {
			return "{}"
		}
		length := value.NumField()
		vals := make([]string, length, length)
		for i := 0; i < length; i++ {
			sTyp := value.Type().Field(i)
			if proptools.ShouldSkipProperty(sTyp) {
				continue
			}
			name := sTyp.Name
			vals[i] = fmt.Sprintf("%s: %s", name, reflectionValue(value.Field(i)))
		}
		return fmt.Sprintf("%s{%s}", value.Type(), strings.Join(vals, ", "))
	case reflect.Array, reflect.Slice:
		vals := sliceReflectionValue(value)
		return fmt.Sprintf("[%s]", strings.Join(vals, ", "))
	}
	return ""
}

func sliceReflectionValue(value reflect.Value) []string {
	length := value.Len()
	vals := make([]string, length, length)
	for i := 0; i < length; i++ {
		vals[i] = reflectionValue(value.Index(i))
	}
	return vals
}

func (m *ModuleBase) ComponentDepsMutator(BottomUpMutatorContext) {}

func (m *ModuleBase) DepsMutator(BottomUpMutatorContext) {}

func (m *ModuleBase) baseDepsMutator(ctx BottomUpMutatorContext) {
	if m.Team() != "" {
		ctx.AddDependency(ctx.Module(), teamDepTag, m.Team())
	}

	// TODO(jiyong): remove below case. This is to work around build errors happening
	// on branches with reduced manifest like aosp_kernel-build-tools.
	// In the branch, a build error occurs as follows.
	// 1. aosp_kernel-build-tools is a reduced manifest branch. It doesn't have some git
	// projects like external/bouncycastle
	// 2. `boot_signer` is `required` by modules like `build_image` which is explicitly list as
	// the top-level build goal (in the shell file that invokes Soong).
	// 3. `boot_signer` depends on `bouncycastle-unbundled` which is in the missing git project.
	// 4. aosp_kernel-build-tools invokes soong with `--skip-make`. Therefore, the absence of
	// ALLOW_MISSING_DEPENDENCIES didn't cause a problem.
	// 5. Now, since Soong understands `required` deps, it tries to build `boot_signer` and the
	// absence of external/bouncycastle fails the build.
	//
	// Unfortunately, there's no way for Soong to correctly determine if it's running in a
	// reduced manifest branch. Instead, here, we use the absence of DeviceArch or DeviceName as
	// a strong signal, because that's very common across reduced manifest branches.
	pv := ctx.Config().productVariables
	fullManifest := pv.DeviceArch != nil && pv.DeviceName != nil
	if fullManifest {
		addRequiredDeps(ctx)
		addVintfFragmentDeps(ctx)
	}
}

// addRequiredDeps adds required, target_required, and host_required as dependencies.
func addRequiredDeps(ctx BottomUpMutatorContext) {
	addDep := func(target Target, depName string) {
		if !ctx.OtherModuleExists(depName) {
			if ctx.Config().AllowMissingDependencies() {
				return
			}
		}

		// If Android native module requires another Android native module, ensure that
		// they have the same bitness. This mimics the policy in select-bitness-of-required-modules
		// in build/make/core/main.mk.
		// TODO(jiyong): the Make-side does this only when the required module is a shared
		// library or a native test.
		bothInAndroid := ctx.Device() && target.Os.Class == Device
		nativeArch := InList(ctx.Arch().ArchType.Multilib, []string{"lib32", "lib64"}) &&
			InList(target.Arch.ArchType.Multilib, []string{"lib32", "lib64"})
		sameBitness := ctx.Arch().ArchType.Multilib == target.Arch.ArchType.Multilib
		if bothInAndroid && nativeArch && !sameBitness {
			return
		}

		// ... also don't make a dependency between native bridge arch and non-native bridge
		// arches. b/342945184
		if ctx.Target().NativeBridge != target.NativeBridge {
			return
		}

		variation := target.Variations()
		if ctx.OtherModuleFarDependencyVariantExists(variation, depName) {
			ctx.AddFarVariationDependencies(variation, RequiredDepTag, depName)
		}
	}

	var deviceTargets []Target
	deviceTargets = append(deviceTargets, ctx.Config().Targets[Android]...)
	deviceTargets = append(deviceTargets, ctx.Config().AndroidCommonTarget)

	var hostTargets []Target
	hostTargets = append(hostTargets, ctx.Config().Targets[ctx.Config().BuildOS]...)
	hostTargets = append(hostTargets, ctx.Config().BuildOSCommonTarget)

	if ctx.Device() {
		for _, depName := range ctx.Module().RequiredModuleNames(ctx) {
			for _, target := range deviceTargets {
				addDep(target, depName)
			}
		}
		for _, depName := range ctx.Module().HostRequiredModuleNames() {
			for _, target := range hostTargets {
				addDep(target, depName)
			}
		}
	}

	if ctx.Host() {
		for _, depName := range ctx.Module().RequiredModuleNames(ctx) {
			for _, target := range hostTargets {
				// When a host module requires another host module, don't make a
				// dependency if they have different OSes (i.e. hostcross).
				if ctx.Target().HostCross != target.HostCross {
					continue
				}
				addDep(target, depName)
			}
		}
		for _, depName := range ctx.Module().TargetRequiredModuleNames() {
			for _, target := range deviceTargets {
				addDep(target, depName)
			}
		}
	}
}

var vintfDepTag = struct {
	blueprint.BaseDependencyTag
	InstallAlwaysNeededDependencyTag
}{}

func addVintfFragmentDeps(ctx BottomUpMutatorContext) {
	mod := ctx.Module()
	ctx.AddDependency(mod, vintfDepTag, mod.VintfFragmentModuleNames(ctx)...)
}

// AddProperties "registers" the provided props
// each value in props MUST be a pointer to a struct
func (m *ModuleBase) AddProperties(props ...interface{}) {
	m.registerProps = append(m.registerProps, props...)
}

func (m *ModuleBase) GetProperties() []interface{} {
	return m.registerProps
}

func (m *ModuleBase) BuildParamsForTests() []BuildParams {
	// Expand the references to module variables like $flags[0-9]*,
	// so we do not need to change many existing unit tests.
	// This looks like undoing the shareFlags optimization in cc's
	// transformSourceToObj, and should only affects unit tests.
	vars := m.VariablesForTests()
	buildParams := append([]BuildParams(nil), m.buildParams...)
	for i := range buildParams {
		newArgs := make(map[string]string)
		for k, v := range buildParams[i].Args {
			newArgs[k] = v
			// Replaces both ${flags1} and $flags1 syntax.
			if strings.HasPrefix(v, "${") && strings.HasSuffix(v, "}") {
				if value, found := vars[v[2:len(v)-1]]; found {
					newArgs[k] = value
				}
			} else if strings.HasPrefix(v, "$") {
				if value, found := vars[v[1:]]; found {
					newArgs[k] = value
				}
			}
		}
		buildParams[i].Args = newArgs
	}
	return buildParams
}

func (m *ModuleBase) RuleParamsForTests() map[blueprint.Rule]blueprint.RuleParams {
	return m.ruleParams
}

func (m *ModuleBase) VariablesForTests() map[string]string {
	return m.variables
}

// Name returns the name of the module.  It may be overridden by individual module types, for
// example prebuilts will prepend prebuilt_ to the name.
func (m *ModuleBase) Name() string {
	return String(m.nameProperties.Name)
}

// String returns a string that includes the module name and variants for printing during debugging.
func (m *ModuleBase) String() string {
	sb := strings.Builder{}
	sb.WriteString(m.commonProperties.DebugName)
	sb.WriteString("{")
	for i := range m.commonProperties.DebugMutators {
		if i != 0 {
			sb.WriteString(",")
		}
		sb.WriteString(m.commonProperties.DebugMutators[i])
		sb.WriteString(":")
		sb.WriteString(m.commonProperties.DebugVariations[i])
	}
	sb.WriteString("}")
	return sb.String()
}

// BaseModuleName returns the name of the module as specified in the blueprints file.
func (m *ModuleBase) BaseModuleName() string {
	return String(m.nameProperties.Name)
}

func (m *ModuleBase) base() *ModuleBase {
	return m
}

func (m *ModuleBase) qualifiedModuleId(ctx BaseModuleContext) qualifiedModuleName {
	return qualifiedModuleName{pkg: ctx.ModuleDir(), name: ctx.ModuleName()}
}

func (m *ModuleBase) visibilityProperties() []visibilityProperty {
	return m.visibilityPropertyInfo
}

func (m *ModuleBase) Dists() []Dist {
	if len(m.distProperties.Dist.Targets) > 0 {
		// Make a copy of the underlying Dists slice to protect against
		// backing array modifications with repeated calls to this method.
		distsCopy := append([]Dist(nil), m.distProperties.Dists...)
		return append(distsCopy, m.distProperties.Dist)
	} else {
		return m.distProperties.Dists
	}
}

func (m *ModuleBase) GenerateTaggedDistFiles(ctx BaseModuleContext) TaggedDistFiles {
	var distFiles TaggedDistFiles
	for _, dist := range m.Dists() {
		// If no tag is specified then it means to use the default dist paths so use
		// the special tag name which represents that.
		tag := proptools.StringDefault(dist.Tag, DefaultDistTag)

		distFileForTagFromProvider, err := outputFilesForModuleFromProvider(ctx, m.module, tag)
		if err != OutputFilesProviderNotSet {
			if err != nil && tag != DefaultDistTag {
				ctx.PropertyErrorf("dist.tag", "%s", err.Error())
			} else {
				distFiles = distFiles.addPathsForTag(tag, distFileForTagFromProvider...)
				continue
			}
		}
	}
	return distFiles
}

func (m *ModuleBase) ArchReady() bool {
	return m.commonProperties.ArchReady
}

func (m *ModuleBase) Target() Target {
	return m.commonProperties.CompileTarget
}

func (m *ModuleBase) TargetPrimary() bool {
	return m.commonProperties.CompilePrimary
}

func (m *ModuleBase) MultiTargets() []Target {
	return m.commonProperties.CompileMultiTargets
}

func (m *ModuleBase) Os() OsType {
	return m.Target().Os
}

func (m *ModuleBase) Host() bool {
	return m.Os().Class == Host
}

func (m *ModuleBase) Device() bool {
	return m.Os().Class == Device
}

func (m *ModuleBase) Arch() Arch {
	return m.Target().Arch
}

func (m *ModuleBase) ArchSpecific() bool {
	return m.commonProperties.ArchSpecific
}

// True if the current variant is a CommonOS variant, false otherwise.
func (m *ModuleBase) IsCommonOSVariant() bool {
	return m.commonProperties.CompileOS == CommonOS
}

// supportsTarget returns true if the given Target is supported by the current module.
func (m *ModuleBase) supportsTarget(target Target) bool {
	switch target.Os.Class {
	case Host:
		if target.HostCross {
			return m.HostCrossSupported()
		} else {
			return m.HostSupported()
		}
	case Device:
		return m.DeviceSupported()
	default:
		return false
	}
}

// DeviceSupported returns true if the current module is supported and enabled for device targets,
// i.e. the factory method set the HostOrDeviceSupported value to include device support and
// the device support is enabled by default or enabled by the device_supported property.
func (m *ModuleBase) DeviceSupported() bool {
	hod := m.commonProperties.HostOrDeviceSupported
	// deviceEnabled is true if the device_supported property is true or the HostOrDeviceSupported
	// value has the deviceDefault bit set.
	deviceEnabled := proptools.BoolDefault(m.hostAndDeviceProperties.Device_supported, hod&deviceDefault != 0)
	return hod&deviceSupported != 0 && deviceEnabled
}

// HostSupported returns true if the current module is supported and enabled for host targets,
// i.e. the factory method set the HostOrDeviceSupported value to include host support and
// the host support is enabled by default or enabled by the host_supported property.
func (m *ModuleBase) HostSupported() bool {
	hod := m.commonProperties.HostOrDeviceSupported
	// hostEnabled is true if the host_supported property is true or the HostOrDeviceSupported
	// value has the hostDefault bit set.
	hostEnabled := proptools.BoolDefault(m.hostAndDeviceProperties.Host_supported, hod&hostDefault != 0)
	return hod&hostSupported != 0 && hostEnabled
}

// HostCrossSupported returns true if the current module is supported and enabled for host cross
// targets, i.e. the factory method set the HostOrDeviceSupported value to include host cross
// support and the host cross support is enabled by default or enabled by the
// host_supported property.
func (m *ModuleBase) HostCrossSupported() bool {
	hod := m.commonProperties.HostOrDeviceSupported
	// hostEnabled is true if the host_supported property is true or the HostOrDeviceSupported
	// value has the hostDefault bit set.
	hostEnabled := proptools.BoolDefault(m.hostAndDeviceProperties.Host_supported, hod&hostDefault != 0)

	// Default true for the Host_cross_supported property
	hostCrossEnabled := proptools.BoolDefault(m.hostCrossProperties.Host_cross_supported, true)

	return hod&hostCrossSupported != 0 && hostEnabled && hostCrossEnabled
}

func (m *ModuleBase) Platform() bool {
	return !m.DeviceSpecific() && !m.SocSpecific() && !m.ProductSpecific() && !m.SystemExtSpecific()
}

func (m *ModuleBase) DeviceSpecific() bool {
	return Bool(m.commonProperties.Device_specific)
}

func (m *ModuleBase) SocSpecific() bool {
	return Bool(m.commonProperties.Vendor) || Bool(m.commonProperties.Proprietary) || Bool(m.commonProperties.Soc_specific)
}

func (m *ModuleBase) ProductSpecific() bool {
	return Bool(m.commonProperties.Product_specific)
}

func (m *ModuleBase) SystemExtSpecific() bool {
	return Bool(m.commonProperties.System_ext_specific)
}

// RequiresStableAPIs returns true if the module will be installed to a partition that may
// be updated separately from the system image.
func (m *ModuleBase) RequiresStableAPIs(ctx BaseModuleContext) bool {
	return m.SocSpecific() || m.DeviceSpecific() ||
		(m.ProductSpecific() && ctx.Config().EnforceProductPartitionInterface())
}

func (m *ModuleBase) PartitionTag(config DeviceConfig) string {
	partition := "system"
	if m.SocSpecific() {
		// A SoC-specific module could be on the vendor partition at
		// "vendor" or the system partition at "system/vendor".
		if config.VendorPath() == "vendor" {
			partition = "vendor"
		}
	} else if m.DeviceSpecific() {
		// A device-specific module could be on the odm partition at
		// "odm", the vendor partition at "vendor/odm", or the system
		// partition at "system/vendor/odm".
		if config.OdmPath() == "odm" {
			partition = "odm"
		} else if strings.HasPrefix(config.OdmPath(), "vendor/") {
			partition = "vendor"
		}
	} else if m.ProductSpecific() {
		// A product-specific module could be on the product partition
		// at "product" or the system partition at "system/product".
		if config.ProductPath() == "product" {
			partition = "product"
		}
	} else if m.SystemExtSpecific() {
		// A system_ext-specific module could be on the system_ext
		// partition at "system_ext" or the system partition at
		// "system/system_ext".
		if config.SystemExtPath() == "system_ext" {
			partition = "system_ext"
		}
	}
	return partition
}

func (m *ModuleBase) Enabled(ctx ConfigurableEvaluatorContext) bool {
	if m.commonProperties.ForcedDisabled {
		return false
	}
	return m.commonProperties.Enabled.GetOrDefault(m.ConfigurableEvaluator(ctx), !m.Os().DefaultDisabled)
}

// Returns a copy of the enabled property, useful for passing it on to sub-modules
func (m *ModuleBase) EnabledProperty() proptools.Configurable[bool] {
	if m.commonProperties.ForcedDisabled {
		return proptools.NewSimpleConfigurable(false)
	}
	return m.commonProperties.Enabled.Clone()
}

func (m *ModuleBase) Disable() {
	m.commonProperties.ForcedDisabled = true
}

// HideFromMake marks this variant so that it is not emitted in the generated Android.mk file.
func (m *ModuleBase) HideFromMake() {
	m.commonProperties.HideFromMake = true
}

// IsHideFromMake returns true if HideFromMake was previously called.
func (m *ModuleBase) IsHideFromMake() bool {
	return m.commonProperties.HideFromMake == true
}

// SkipInstall marks this variant to not create install rules when ctx.Install* are called.
func (m *ModuleBase) SkipInstall() {
	m.commonProperties.SkipInstall = true
}

// IsSkipInstall returns true if this variant is marked to not create install
// rules when ctx.Install* are called.
func (m *ModuleBase) IsSkipInstall() bool {
	return m.commonProperties.SkipInstall
}

// Similar to HideFromMake, but if the AndroidMk entry would set
// LOCAL_UNINSTALLABLE_MODULE then this variant may still output that entry
// rather than leaving it out altogether. That happens in cases where it would
// have other side effects, in particular when it adds a NOTICE file target,
// which other install targets might depend on.
func (m *ModuleBase) MakeUninstallable() {
	m.commonProperties.UninstallableApexPlatformVariant = true
	m.HideFromMake()
}

func (m *ModuleBase) ReplacedByPrebuilt() {
	m.commonProperties.ReplacedByPrebuilt = true
	m.HideFromMake()
}

func (m *ModuleBase) IsReplacedByPrebuilt() bool {
	return m.commonProperties.ReplacedByPrebuilt
}

func (m *ModuleBase) ExportedToMake() bool {
	return m.commonProperties.NamespaceExportedToMake
}

func (m *ModuleBase) EffectiveLicenseKinds() []string {
	return m.commonProperties.Effective_license_kinds
}

func (m *ModuleBase) EffectiveLicenseFiles() Paths {
	result := make(Paths, 0, len(m.commonProperties.Effective_license_text))
	for _, p := range m.commonProperties.Effective_license_text {
		result = append(result, p.Path)
	}
	return result
}

// computeInstallDeps finds the installed paths of all dependencies that have a dependency
// tag that is annotated as needing installation via the isInstallDepNeeded method.
func (m *ModuleBase) computeInstallDeps(ctx ModuleContext) ([]*DepSet[InstallPath], []*DepSet[PackagingSpec]) {
	var installDeps []*DepSet[InstallPath]
	var packagingSpecs []*DepSet[PackagingSpec]
	ctx.VisitDirectDeps(func(dep Module) {
		if isInstallDepNeeded(dep, ctx.OtherModuleDependencyTag(dep)) {
			// Installation is still handled by Make, so anything hidden from Make is not
			// installable.
			info := OtherModuleProviderOrDefault(ctx, dep, InstallFilesProvider)
			if !dep.IsHideFromMake() && !dep.IsSkipInstall() {
				installDeps = append(installDeps, info.TransitiveInstallFiles)
			}
			// Add packaging deps even when the dependency is not installed so that uninstallable
			// modules can still be packaged.  Often the package will be installed instead.
			packagingSpecs = append(packagingSpecs, info.TransitivePackagingSpecs)
		}
	})

	return installDeps, packagingSpecs
}

// isInstallDepNeeded returns true if installing the output files of the current module
// should also install the output files of the given dependency and dependency tag.
func isInstallDepNeeded(dep Module, tag blueprint.DependencyTag) bool {
	// Don't add a dependency from the platform to a library provided by an apex.
	if dep.base().commonProperties.UninstallableApexPlatformVariant {
		return false
	}
	// Only install modules if the dependency tag is an InstallDepNeeded tag.
	return IsInstallDepNeededTag(tag)
}

func (m *ModuleBase) NoAddressSanitizer() bool {
	return m.noAddressSanitizer
}

func (m *ModuleBase) InstallInData() bool {
	return false
}

func (m *ModuleBase) InstallInTestcases() bool {
	return false
}

func (m *ModuleBase) InstallInSanitizerDir() bool {
	return false
}

func (m *ModuleBase) InstallInRamdisk() bool {
	return Bool(m.commonProperties.Ramdisk)
}

func (m *ModuleBase) InstallInVendorRamdisk() bool {
	return Bool(m.commonProperties.Vendor_ramdisk)
}

func (m *ModuleBase) InstallInDebugRamdisk() bool {
	return Bool(m.commonProperties.Debug_ramdisk)
}

func (m *ModuleBase) InstallInRecovery() bool {
	return Bool(m.commonProperties.Recovery)
}

func (m *ModuleBase) InstallInOdm() bool {
	return false
}

func (m *ModuleBase) InstallInProduct() bool {
	return false
}

func (m *ModuleBase) InstallInVendor() bool {
	return Bool(m.commonProperties.Vendor) || Bool(m.commonProperties.Soc_specific) || Bool(m.commonProperties.Proprietary)
}

func (m *ModuleBase) InstallInRoot() bool {
	return false
}

func (m *ModuleBase) InstallForceOS() (*OsType, *ArchType) {
	return nil, nil
}

func (m *ModuleBase) Owner() string {
	return String(m.commonProperties.Owner)
}

func (m *ModuleBase) Team() string {
	return String(m.commonProperties.Team)
}

func (m *ModuleBase) setImageVariation(variant string) {
	m.commonProperties.ImageVariation = variant
}

func (m *ModuleBase) ImageVariation() blueprint.Variation {
	return blueprint.Variation{
		Mutator:   "image",
		Variation: m.base().commonProperties.ImageVariation,
	}
}

func (m *ModuleBase) getVariationByMutatorName(mutator string) string {
	for i, v := range m.commonProperties.DebugMutators {
		if v == mutator {
			return m.commonProperties.DebugVariations[i]
		}
	}

	return ""
}

func (m *ModuleBase) InRamdisk() bool {
	return m.base().commonProperties.ImageVariation == RamdiskVariation
}

func (m *ModuleBase) InVendorRamdisk() bool {
	return m.base().commonProperties.ImageVariation == VendorRamdiskVariation
}

func (m *ModuleBase) InDebugRamdisk() bool {
	return m.base().commonProperties.ImageVariation == DebugRamdiskVariation
}

func (m *ModuleBase) InRecovery() bool {
	return m.base().commonProperties.ImageVariation == RecoveryVariation
}

<<<<<<< HEAD
func (m *ModuleBase) RequiredModuleNames(ctx ConfigAndErrorContext) []string {
=======
func (m *ModuleBase) RequiredModuleNames(ctx ConfigurableEvaluatorContext) []string {
>>>>>>> 905305ef
	return m.base().commonProperties.Required.GetOrDefault(m.ConfigurableEvaluator(ctx), nil)
}

func (m *ModuleBase) HostRequiredModuleNames() []string {
	return m.base().commonProperties.Host_required
}

func (m *ModuleBase) TargetRequiredModuleNames() []string {
	return m.base().commonProperties.Target_required
}

func (m *ModuleBase) VintfFragmentModuleNames(ctx ConfigurableEvaluatorContext) []string {
	return m.base().commonProperties.Vintf_fragment_modules.GetOrDefault(m.ConfigurableEvaluator(ctx), nil)
}

func (m *ModuleBase) generateVariantTarget(ctx *moduleContext) {
	namespacePrefix := ctx.Namespace().id
	if namespacePrefix != "" {
		namespacePrefix = namespacePrefix + "-"
	}

	if !ctx.uncheckedModule {
		name := namespacePrefix + ctx.ModuleName() + "-" + ctx.ModuleSubDir() + "-checkbuild"
		ctx.Phony(name, ctx.checkbuildFiles...)
		ctx.checkbuildTarget = PathForPhony(ctx, name)
	}

}

func (m *ModuleBase) generateModuleTarget(ctx *moduleContext) {
	var allInstalledFiles InstallPaths
	var allCheckbuildTargets Paths
	ctx.VisitAllModuleVariants(func(module Module) {
		a := module.base()
		var checkbuildTarget Path
		var uncheckedModule bool
		if a == m {
			allInstalledFiles = append(allInstalledFiles, ctx.installFiles...)
			checkbuildTarget = ctx.checkbuildTarget
			uncheckedModule = ctx.uncheckedModule
		} else {
			info := OtherModuleProviderOrDefault(ctx, module, InstallFilesProvider)
			allInstalledFiles = append(allInstalledFiles, info.InstallFiles...)
			checkbuildTarget = info.CheckbuildTarget
			uncheckedModule = info.UncheckedModule
		}
		// A module's -checkbuild phony targets should
		// not be created if the module is not exported to make.
		// Those could depend on the build target and fail to compile
		// for the current build target.
		if (!ctx.Config().KatiEnabled() || !shouldSkipAndroidMkProcessing(ctx, a)) && !uncheckedModule && checkbuildTarget != nil {
			allCheckbuildTargets = append(allCheckbuildTargets, checkbuildTarget)
		}
	})

	var deps Paths

	var namespacePrefix string
	nameSpace := ctx.Namespace().Path
	if nameSpace != "." {
		namespacePrefix = strings.ReplaceAll(nameSpace, "/", ".") + "-"
	}

	var info FinalModuleBuildTargetsInfo

	if len(allInstalledFiles) > 0 {
		name := namespacePrefix + ctx.ModuleName() + "-install"
		ctx.Phony(name, allInstalledFiles.Paths()...)
		info.InstallTarget = PathForPhony(ctx, name)
		deps = append(deps, info.InstallTarget)
	}

	if len(allCheckbuildTargets) > 0 {
		name := namespacePrefix + ctx.ModuleName() + "-checkbuild"
		ctx.Phony(name, allCheckbuildTargets...)
		deps = append(deps, PathForPhony(ctx, name))
	}

	if len(deps) > 0 {
		suffix := ""
		if ctx.Config().KatiEnabled() {
			suffix = "-soong"
		}

		ctx.Phony(namespacePrefix+ctx.ModuleName()+suffix, deps...)

		info.BlueprintDir = ctx.ModuleDir()
		SetProvider(ctx, FinalModuleBuildTargetsProvider, info)
	}
}

func determineModuleKind(m *ModuleBase, ctx blueprint.EarlyModuleContext) moduleKind {
	var socSpecific = Bool(m.commonProperties.Vendor) || Bool(m.commonProperties.Proprietary) || Bool(m.commonProperties.Soc_specific)
	var deviceSpecific = Bool(m.commonProperties.Device_specific)
	var productSpecific = Bool(m.commonProperties.Product_specific)
	var systemExtSpecific = Bool(m.commonProperties.System_ext_specific)

	msg := "conflicting value set here"
	if socSpecific && deviceSpecific {
		ctx.PropertyErrorf("device_specific", "a module cannot be specific to SoC and device at the same time.")
		if Bool(m.commonProperties.Vendor) {
			ctx.PropertyErrorf("vendor", msg)
		}
		if Bool(m.commonProperties.Proprietary) {
			ctx.PropertyErrorf("proprietary", msg)
		}
		if Bool(m.commonProperties.Soc_specific) {
			ctx.PropertyErrorf("soc_specific", msg)
		}
	}

	if productSpecific && systemExtSpecific {
		ctx.PropertyErrorf("product_specific", "a module cannot be specific to product and system_ext at the same time.")
		ctx.PropertyErrorf("system_ext_specific", msg)
	}

	if (socSpecific || deviceSpecific) && (productSpecific || systemExtSpecific) {
		if productSpecific {
			ctx.PropertyErrorf("product_specific", "a module cannot be specific to SoC or device and product at the same time.")
		} else {
			ctx.PropertyErrorf("system_ext_specific", "a module cannot be specific to SoC or device and system_ext at the same time.")
		}
		if deviceSpecific {
			ctx.PropertyErrorf("device_specific", msg)
		} else {
			if Bool(m.commonProperties.Vendor) {
				ctx.PropertyErrorf("vendor", msg)
			}
			if Bool(m.commonProperties.Proprietary) {
				ctx.PropertyErrorf("proprietary", msg)
			}
			if Bool(m.commonProperties.Soc_specific) {
				ctx.PropertyErrorf("soc_specific", msg)
			}
		}
	}

	if productSpecific {
		return productSpecificModule
	} else if systemExtSpecific {
		return systemExtSpecificModule
	} else if deviceSpecific {
		return deviceSpecificModule
	} else if socSpecific {
		return socSpecificModule
	} else {
		return platformModule
	}
}

func (m *ModuleBase) earlyModuleContextFactory(ctx blueprint.EarlyModuleContext) earlyModuleContext {
	return earlyModuleContext{
		EarlyModuleContext: ctx,
		kind:               determineModuleKind(m, ctx),
		config:             ctx.Config().(Config),
	}
}

func (m *ModuleBase) baseModuleContextFactory(ctx blueprint.BaseModuleContext) baseModuleContext {
	return baseModuleContext{
		bp:                 ctx,
		archModuleContext:  m.archModuleContextFactory(ctx),
		earlyModuleContext: m.earlyModuleContextFactory(ctx),
	}
}

type archModuleContextFactoryContext interface {
	Config() interface{}
}

func (m *ModuleBase) archModuleContextFactory(ctx archModuleContextFactoryContext) archModuleContext {
	config := ctx.Config().(Config)
	target := m.Target()
	primaryArch := false
	if len(config.Targets[target.Os]) <= 1 {
		primaryArch = true
	} else {
		primaryArch = target.Arch.ArchType == config.Targets[target.Os][0].Arch.ArchType
	}

	return archModuleContext{
		ready:         m.commonProperties.ArchReady,
		os:            m.commonProperties.CompileOS,
		target:        m.commonProperties.CompileTarget,
		targetPrimary: m.commonProperties.CompilePrimary,
		multiTargets:  m.commonProperties.CompileMultiTargets,
		primaryArch:   primaryArch,
	}

}

type InstallFilesInfo struct {
	InstallFiles     InstallPaths
	CheckbuildFiles  Paths
	CheckbuildTarget Path
	UncheckedModule  bool
	PackagingSpecs   []PackagingSpec
	// katiInstalls tracks the install rules that were created by Soong but are being exported
	// to Make to convert to ninja rules so that Make can add additional dependencies.
	KatiInstalls             katiInstalls
	KatiSymlinks             katiInstalls
	TestData                 []DataPath
	TransitivePackagingSpecs *DepSet[PackagingSpec]
	LicenseMetadataFile      WritablePath

	// The following fields are private before, make it private again once we have
	// better solution.
	TransitiveInstallFiles *DepSet[InstallPath]
	// katiInitRcInstalls and katiVintfInstalls track the install rules created by Soong that are
	// allowed to have duplicates across modules and variants.
	KatiInitRcInstalls           katiInstalls
	KatiVintfInstalls            katiInstalls
	InitRcPaths                  Paths
	VintfFragmentsPaths          Paths
	InstalledInitRcPaths         InstallPaths
	InstalledVintfFragmentsPaths InstallPaths

	// The files to copy to the dist as explicitly specified in the .bp file.
	DistFiles TaggedDistFiles
}

var InstallFilesProvider = blueprint.NewProvider[InstallFilesInfo]()

type FinalModuleBuildTargetsInfo struct {
	// Used by buildTargetSingleton to create checkbuild and per-directory build targets
	// Only set on the final variant of each module
	InstallTarget    WritablePath
	CheckbuildTarget WritablePath
	BlueprintDir     string
}

var FinalModuleBuildTargetsProvider = blueprint.NewProvider[FinalModuleBuildTargetsInfo]()

func (m *ModuleBase) GenerateBuildActions(blueprintCtx blueprint.ModuleContext) {
	ctx := &moduleContext{
		module:            m.module,
		bp:                blueprintCtx,
		baseModuleContext: m.baseModuleContextFactory(blueprintCtx),
		variables:         make(map[string]string),
		phonies:           make(map[string]Paths),
	}

	setContainerInfo(ctx)
	if ctx.Config().Getenv("DISABLE_CONTAINER_CHECK") != "true" {
		checkContainerViolations(ctx)
	}

	ctx.licenseMetadataFile = PathForModuleOut(ctx, "meta_lic")

	dependencyInstallFiles, dependencyPackagingSpecs := m.computeInstallDeps(ctx)
	// set the TransitiveInstallFiles to only the transitive dependencies to be used as the dependencies
	// of installed files of this module.  It will be replaced by a depset including the installed
	// files of this module at the end for use by modules that depend on this one.
	ctx.TransitiveInstallFiles = NewDepSet[InstallPath](TOPOLOGICAL, nil, dependencyInstallFiles)

	// Temporarily continue to call blueprintCtx.GetMissingDependencies() to maintain the previous behavior of never
	// reporting missing dependency errors in Blueprint when AllowMissingDependencies == true.
	// TODO: This will be removed once defaults modules handle missing dependency errors
	blueprintCtx.GetMissingDependencies()

	// For the final GenerateAndroidBuildActions pass, require that all visited dependencies Soong modules and
	// are enabled. Unless the module is a CommonOS variant which may have dependencies on disabled variants
	// (because the dependencies are added before the modules are disabled). The
	// GetOsSpecificVariantsOfCommonOSVariant(...) method will ensure that the disabled variants are
	// ignored.
	ctx.baseModuleContext.strictVisitDeps = !m.IsCommonOSVariant()

	if ctx.config.captureBuild {
		ctx.ruleParams = make(map[blueprint.Rule]blueprint.RuleParams)
	}

	desc := "//" + ctx.ModuleDir() + ":" + ctx.ModuleName() + " "
	var suffix []string
	if ctx.Os().Class != Device && ctx.Os().Class != Generic {
		suffix = append(suffix, ctx.Os().String())
	}
	if !ctx.PrimaryArch() {
		suffix = append(suffix, ctx.Arch().ArchType.String())
	}
	if apexInfo, _ := ModuleProvider(ctx, ApexInfoProvider); !apexInfo.IsForPlatform() {
		suffix = append(suffix, apexInfo.ApexVariationName)
	}

	ctx.Variable(pctx, "moduleDesc", desc)

	s := ""
	if len(suffix) > 0 {
		s = " [" + strings.Join(suffix, " ") + "]"
	}
	ctx.Variable(pctx, "moduleDescSuffix", s)

	// Some common property checks for properties that will be used later in androidmk.go
	checkDistProperties(ctx, "dist", &m.distProperties.Dist)
	for i := range m.distProperties.Dists {
		checkDistProperties(ctx, fmt.Sprintf("dists[%d]", i), &m.distProperties.Dists[i])
	}

	var installFiles InstallFilesInfo

	if m.Enabled(ctx) {
		// ensure all direct android.Module deps are enabled
		ctx.VisitDirectDepsBlueprint(func(bm blueprint.Module) {
			if m, ok := bm.(Module); ok {
				ctx.validateAndroidModule(bm, ctx.OtherModuleDependencyTag(m), ctx.baseModuleContext.strictVisitDeps, false)
			}
		})

		if m.Device() {
			// Handle any init.rc and vintf fragment files requested by the module.  All files installed by this
			// module will automatically have a dependency on the installed init.rc or vintf fragment file.
			// The same init.rc or vintf fragment file may be requested by multiple modules or variants,
			// so instead of installing them now just compute the install path and store it for later.
			// The full list of all init.rc and vintf fragment install rules will be deduplicated later
			// so only a single rule is created for each init.rc or vintf fragment file.

			if !m.InVendorRamdisk() {
				ctx.initRcPaths = PathsForModuleSrc(ctx, m.commonProperties.Init_rc.GetOrDefault(ctx, nil))
				rcDir := PathForModuleInstall(ctx, "etc", "init")
				for _, src := range ctx.initRcPaths {
					installedInitRc := rcDir.Join(ctx, src.Base())
					ctx.katiInitRcInstalls = append(ctx.katiInitRcInstalls, katiInstall{
						from: src,
						to:   installedInitRc,
					})
					ctx.PackageFile(rcDir, src.Base(), src)
					ctx.installedInitRcPaths = append(ctx.installedInitRcPaths, installedInitRc)
				}
				installFiles.InitRcPaths = ctx.initRcPaths
				installFiles.KatiInitRcInstalls = ctx.katiInitRcInstalls
				installFiles.InstalledInitRcPaths = ctx.installedInitRcPaths
			}

<<<<<<< HEAD
			m.vintfFragmentsPaths = PathsForModuleSrc(ctx, m.commonProperties.Vintf_fragments.GetOrDefault(ctx, nil))
=======
			ctx.vintfFragmentsPaths = PathsForModuleSrc(ctx, m.commonProperties.Vintf_fragments.GetOrDefault(ctx, nil))
>>>>>>> 905305ef
			vintfDir := PathForModuleInstall(ctx, "etc", "vintf", "manifest")
			for _, src := range ctx.vintfFragmentsPaths {
				installedVintfFragment := vintfDir.Join(ctx, src.Base())
				ctx.katiVintfInstalls = append(ctx.katiVintfInstalls, katiInstall{
					from: src,
					to:   installedVintfFragment,
				})
				ctx.PackageFile(vintfDir, src.Base(), src)
				ctx.installedVintfFragmentsPaths = append(ctx.installedVintfFragmentsPaths, installedVintfFragment)
			}
			installFiles.VintfFragmentsPaths = ctx.vintfFragmentsPaths
			installFiles.KatiVintfInstalls = ctx.katiVintfInstalls
			installFiles.InstalledVintfFragmentsPaths = ctx.installedVintfFragmentsPaths
		}

		licensesPropertyFlattener(ctx)
		if ctx.Failed() {
			return
		}

		if jarJarPrefixHandler != nil {
			jarJarPrefixHandler(ctx)
			if ctx.Failed() {
				return
			}
		}

		// Call aconfigUpdateAndroidBuildActions to collect merged aconfig files before being used
		// in m.module.GenerateAndroidBuildActions
		aconfigUpdateAndroidBuildActions(ctx)
		if ctx.Failed() {
			return
		}

		m.module.GenerateAndroidBuildActions(ctx)
		if ctx.Failed() {
			return
		}

		if x, ok := m.module.(IDEInfo); ok {
			var result IdeInfo
			x.IDEInfo(ctx, &result)
			result.BaseModuleName = x.BaseModuleName()
			SetProvider(ctx, IdeInfoProviderKey, result)
		}

		// Create the set of tagged dist files after calling GenerateAndroidBuildActions
		// as GenerateTaggedDistFiles() calls OutputFiles(tag) and so relies on the
		// output paths being set which must be done before or during
		// GenerateAndroidBuildActions.
		installFiles.DistFiles = m.GenerateTaggedDistFiles(ctx)
		if ctx.Failed() {
			return
		}

		m.generateVariantTarget(ctx)

		installFiles.LicenseMetadataFile = ctx.licenseMetadataFile
		installFiles.InstallFiles = ctx.installFiles
		installFiles.CheckbuildFiles = ctx.checkbuildFiles
		installFiles.CheckbuildTarget = ctx.checkbuildTarget
		installFiles.UncheckedModule = ctx.uncheckedModule
		installFiles.PackagingSpecs = ctx.packagingSpecs
		installFiles.KatiInstalls = ctx.katiInstalls
		installFiles.KatiSymlinks = ctx.katiSymlinks
		installFiles.TestData = ctx.testData
	} else if ctx.Config().AllowMissingDependencies() {
		// If the module is not enabled it will not create any build rules, nothing will call
		// ctx.GetMissingDependencies(), and blueprint will consider the missing dependencies to be unhandled
		// and report them as an error even when AllowMissingDependencies = true.  Call
		// ctx.GetMissingDependencies() here to tell blueprint not to handle them.
		ctx.GetMissingDependencies()
	}

	if m == ctx.FinalModule().(Module).base() {
		m.generateModuleTarget(ctx)
		if ctx.Failed() {
			return
		}
	}

	ctx.TransitiveInstallFiles = NewDepSet[InstallPath](TOPOLOGICAL, ctx.installFiles, dependencyInstallFiles)
	installFiles.TransitiveInstallFiles = ctx.TransitiveInstallFiles
	installFiles.TransitivePackagingSpecs = NewDepSet[PackagingSpec](TOPOLOGICAL, ctx.packagingSpecs, dependencyPackagingSpecs)

	SetProvider(ctx, InstallFilesProvider, installFiles)
	buildLicenseMetadata(ctx, ctx.licenseMetadataFile)

	if ctx.moduleInfoJSON != nil {
		var installed InstallPaths
		installed = append(installed, ctx.katiInstalls.InstallPaths()...)
		installed = append(installed, ctx.katiSymlinks.InstallPaths()...)
		installed = append(installed, ctx.katiInitRcInstalls.InstallPaths()...)
		installed = append(installed, ctx.katiVintfInstalls.InstallPaths()...)
		installedStrings := installed.Strings()

		var targetRequired, hostRequired []string
		if ctx.Host() {
			targetRequired = m.commonProperties.Target_required
		} else {
			hostRequired = m.commonProperties.Host_required
		}

		var data []string
		for _, d := range ctx.testData {
			data = append(data, d.ToRelativeInstallPath())
		}

		if ctx.moduleInfoJSON.Uninstallable {
			installedStrings = nil
			if len(ctx.moduleInfoJSON.CompatibilitySuites) == 1 && ctx.moduleInfoJSON.CompatibilitySuites[0] == "null-suite" {
				ctx.moduleInfoJSON.CompatibilitySuites = nil
				ctx.moduleInfoJSON.TestConfig = nil
				ctx.moduleInfoJSON.AutoTestConfig = nil
				data = nil
			}
		}

		ctx.moduleInfoJSON.core = CoreModuleInfoJSON{
			RegisterName:       m.moduleInfoRegisterName(ctx, ctx.moduleInfoJSON.SubName),
			Path:               []string{ctx.ModuleDir()},
			Installed:          installedStrings,
			ModuleName:         m.BaseModuleName() + ctx.moduleInfoJSON.SubName,
			SupportedVariants:  []string{m.moduleInfoVariant(ctx)},
			TargetDependencies: targetRequired,
			HostDependencies:   hostRequired,
			Data:               data,
<<<<<<< HEAD
			Required:           m.RequiredModuleNames(ctx),
=======
			Required:           append(m.RequiredModuleNames(ctx), m.VintfFragmentModuleNames(ctx)...),
>>>>>>> 905305ef
		}
		SetProvider(ctx, ModuleInfoJSONProvider, ctx.moduleInfoJSON)
	}

	m.buildParams = ctx.buildParams
	m.ruleParams = ctx.ruleParams
	m.variables = ctx.variables

	outputFiles := ctx.GetOutputFiles()
	if outputFiles.DefaultOutputFiles != nil || outputFiles.TaggedOutputFiles != nil {
		SetProvider(ctx, OutputFilesProvider, outputFiles)
	}

	if len(ctx.phonies) > 0 {
		SetProvider(ctx, ModulePhonyProvider, ModulePhonyInfo{
			Phonies: ctx.phonies,
		})
	}
	buildComplianceMetadataProvider(ctx, m)
}

func SetJarJarPrefixHandler(handler func(ModuleContext)) {
	if jarJarPrefixHandler != nil {
		panic("jarJarPrefixHandler already set")
	}
	jarJarPrefixHandler = handler
}

func (m *ModuleBase) moduleInfoRegisterName(ctx ModuleContext, subName string) string {
	name := m.BaseModuleName()

	prefix := ""
	if ctx.Host() {
		if ctx.Os() != ctx.Config().BuildOS {
			prefix = "host_cross_"
		}
	}
	suffix := ""
	arches := slices.Clone(ctx.Config().Targets[ctx.Os()])
	arches = slices.DeleteFunc(arches, func(target Target) bool {
		return target.NativeBridge != ctx.Target().NativeBridge
	})
	if len(arches) > 0 && ctx.Arch().ArchType != arches[0].Arch.ArchType {
		if ctx.Arch().ArchType.Multilib == "lib32" {
			suffix = "_32"
		} else {
			suffix = "_64"
		}
	}
	return prefix + name + subName + suffix
}

func (m *ModuleBase) moduleInfoVariant(ctx ModuleContext) string {
	variant := "DEVICE"
	if ctx.Host() {
		if ctx.Os() != ctx.Config().BuildOS {
			variant = "HOST_CROSS"
		} else {
			variant = "HOST"
		}
	}
	return variant
}

// Check the supplied dist structure to make sure that it is valid.
//
// property - the base property, e.g. dist or dists[1], which is combined with the
// name of the nested property to produce the full property, e.g. dist.dest or
// dists[1].dir.
func checkDistProperties(ctx *moduleContext, property string, dist *Dist) {
	if dist.Dest != nil {
		_, err := validateSafePath(*dist.Dest)
		if err != nil {
			ctx.PropertyErrorf(property+".dest", "%s", err.Error())
		}
	}
	if dist.Dir != nil {
		_, err := validateSafePath(*dist.Dir)
		if err != nil {
			ctx.PropertyErrorf(property+".dir", "%s", err.Error())
		}
	}
	if dist.Suffix != nil {
		if strings.Contains(*dist.Suffix, "/") {
			ctx.PropertyErrorf(property+".suffix", "Suffix may not contain a '/' character.")
		}
	}

}

// katiInstall stores a request from Soong to Make to create an install rule.
type katiInstall struct {
	from          Path
	to            InstallPath
	implicitDeps  Paths
	orderOnlyDeps Paths
	executable    bool
	extraFiles    *extraFilesZip

	absFrom string
}

func (p *katiInstall) GobEncode() ([]byte, error) {
	w := new(bytes.Buffer)
	encoder := gob.NewEncoder(w)
	err := errors.Join(encoder.Encode(p.from), encoder.Encode(p.to),
		encoder.Encode(p.implicitDeps), encoder.Encode(p.orderOnlyDeps),
		encoder.Encode(p.executable), encoder.Encode(p.extraFiles),
		encoder.Encode(p.absFrom))
	if err != nil {
		return nil, err
	}

	return w.Bytes(), nil
}

func (p *katiInstall) GobDecode(data []byte) error {
	r := bytes.NewBuffer(data)
	decoder := gob.NewDecoder(r)
	err := errors.Join(decoder.Decode(&p.from), decoder.Decode(&p.to),
		decoder.Decode(&p.implicitDeps), decoder.Decode(&p.orderOnlyDeps),
		decoder.Decode(&p.executable), decoder.Decode(&p.extraFiles),
		decoder.Decode(&p.absFrom))
	if err != nil {
		return err
	}

	return nil
}

type extraFilesZip struct {
	zip Path
	dir InstallPath
}

func (p *extraFilesZip) GobEncode() ([]byte, error) {
	w := new(bytes.Buffer)
	encoder := gob.NewEncoder(w)
	err := errors.Join(encoder.Encode(p.zip), encoder.Encode(p.dir))
	if err != nil {
		return nil, err
	}

	return w.Bytes(), nil
}

func (p *extraFilesZip) GobDecode(data []byte) error {
	r := bytes.NewBuffer(data)
	decoder := gob.NewDecoder(r)
	err := errors.Join(decoder.Decode(&p.zip), decoder.Decode(&p.dir))
	if err != nil {
		return err
	}

	return nil
}

type katiInstalls []katiInstall

// BuiltInstalled returns the katiInstalls in the form used by $(call copy-many-files) in Make, a
// space separated list of from:to tuples.
func (installs katiInstalls) BuiltInstalled() string {
	sb := strings.Builder{}
	for i, install := range installs {
		if i != 0 {
			sb.WriteRune(' ')
		}
		sb.WriteString(install.from.String())
		sb.WriteRune(':')
		sb.WriteString(install.to.String())
	}
	return sb.String()
}

// InstallPaths returns the install path of each entry.
func (installs katiInstalls) InstallPaths() InstallPaths {
	paths := make(InstallPaths, 0, len(installs))
	for _, install := range installs {
		paths = append(paths, install.to)
	}
	return paths
}

// Makes this module a platform module, i.e. not specific to soc, device,
// product, or system_ext.
func (m *ModuleBase) MakeAsPlatform() {
	m.commonProperties.Vendor = boolPtr(false)
	m.commonProperties.Proprietary = boolPtr(false)
	m.commonProperties.Soc_specific = boolPtr(false)
	m.commonProperties.Product_specific = boolPtr(false)
	m.commonProperties.System_ext_specific = boolPtr(false)
}

func (m *ModuleBase) MakeAsSystemExt() {
	m.commonProperties.Vendor = boolPtr(false)
	m.commonProperties.Proprietary = boolPtr(false)
	m.commonProperties.Soc_specific = boolPtr(false)
	m.commonProperties.Product_specific = boolPtr(false)
	m.commonProperties.System_ext_specific = boolPtr(true)
}

// IsNativeBridgeSupported returns true if "native_bridge_supported" is explicitly set as "true"
func (m *ModuleBase) IsNativeBridgeSupported() bool {
	return proptools.Bool(m.commonProperties.Native_bridge_supported)
}

type ConfigContext interface {
	Config() Config
}

type ConfigurableEvaluatorContext interface {
	OtherModuleProviderContext
	Config() Config
	OtherModulePropertyErrorf(module Module, property string, fmt string, args ...interface{})
	HasMutatorFinished(mutatorName string) bool
}

type configurationEvalutor struct {
	ctx ConfigurableEvaluatorContext
	m   Module
}

func (m *ModuleBase) ConfigurableEvaluator(ctx ConfigurableEvaluatorContext) proptools.ConfigurableEvaluator {
	return configurationEvalutor{
		ctx: ctx,
		m:   m.module,
	}
}

func (e configurationEvalutor) PropertyErrorf(property string, fmt string, args ...interface{}) {
	e.ctx.OtherModulePropertyErrorf(e.m, property, fmt, args...)
}

func (e configurationEvalutor) EvaluateConfiguration(condition proptools.ConfigurableCondition, property string) proptools.ConfigurableValue {
	ctx := e.ctx
	m := e.m

	if !ctx.HasMutatorFinished("defaults") {
		ctx.OtherModulePropertyErrorf(m, property, "Cannot evaluate configurable property before the defaults mutator has run")
		return proptools.ConfigurableValueUndefined()
	}

	switch condition.FunctionName() {
	case "release_flag":
		if condition.NumArgs() != 1 {
			ctx.OtherModulePropertyErrorf(m, property, "release_flag requires 1 argument, found %d", condition.NumArgs())
			return proptools.ConfigurableValueUndefined()
		}
		if ty, ok := ctx.Config().productVariables.BuildFlagTypes[condition.Arg(0)]; ok {
			v := ctx.Config().productVariables.BuildFlags[condition.Arg(0)]
			switch ty {
			case "unspecified", "obsolete":
				return proptools.ConfigurableValueUndefined()
			case "string":
				return proptools.ConfigurableValueString(v)
			case "bool":
				return proptools.ConfigurableValueBool(v == "true")
			default:
				panic("unhandled release flag type: " + ty)
			}
		}
		return proptools.ConfigurableValueUndefined()
	case "product_variable":
		if condition.NumArgs() != 1 {
			ctx.OtherModulePropertyErrorf(m, property, "product_variable requires 1 argument, found %d", condition.NumArgs())
			return proptools.ConfigurableValueUndefined()
		}
		variable := condition.Arg(0)
		switch variable {
		case "debuggable":
			return proptools.ConfigurableValueBool(ctx.Config().Debuggable())
		case "use_debug_art":
			// TODO(b/234351700): Remove once ART does not have separated debug APEX
			return proptools.ConfigurableValueBool(ctx.Config().UseDebugArt())
		default:
			// TODO(b/323382414): Might add these on a case-by-case basis
			ctx.OtherModulePropertyErrorf(m, property, fmt.Sprintf("TODO(b/323382414): Product variable %q is not yet supported in selects", variable))
			return proptools.ConfigurableValueUndefined()
		}
	case "soong_config_variable":
		if condition.NumArgs() != 2 {
			ctx.OtherModulePropertyErrorf(m, property, "soong_config_variable requires 2 arguments, found %d", condition.NumArgs())
			return proptools.ConfigurableValueUndefined()
		}
		namespace := condition.Arg(0)
		variable := condition.Arg(1)
		if n, ok := ctx.Config().productVariables.VendorVars[namespace]; ok {
			if v, ok := n[variable]; ok {
				ty := ""
				if namespaces, ok := ctx.Config().productVariables.VendorVarTypes[namespace]; ok {
					ty = namespaces[variable]
				}
				switch ty {
				case "":
					// strings are the default, we don't bother writing them to the soong variables json file
					return proptools.ConfigurableValueString(v)
				case "bool":
					return proptools.ConfigurableValueBool(v == "true")
				default:
					panic("unhandled soong config variable type: " + ty)
				}

			}
		}
		return proptools.ConfigurableValueUndefined()
	case "arch":
		if condition.NumArgs() != 0 {
			ctx.OtherModulePropertyErrorf(m, property, "arch requires no arguments, found %d", condition.NumArgs())
			return proptools.ConfigurableValueUndefined()
		}
		if !m.base().ArchReady() {
			ctx.OtherModulePropertyErrorf(m, property, "A select on arch was attempted before the arch mutator ran")
			return proptools.ConfigurableValueUndefined()
		}
		return proptools.ConfigurableValueString(m.base().Arch().ArchType.Name)
	case "os":
		if condition.NumArgs() != 0 {
			ctx.OtherModulePropertyErrorf(m, property, "os requires no arguments, found %d", condition.NumArgs())
			return proptools.ConfigurableValueUndefined()
		}
		// the arch mutator runs after the os mutator, we can just use this to enforce that os is ready.
		if !m.base().ArchReady() {
			ctx.OtherModulePropertyErrorf(m, property, "A select on os was attempted before the arch mutator ran (arch runs after os, we use it to lazily detect that os is ready)")
			return proptools.ConfigurableValueUndefined()
		}
		return proptools.ConfigurableValueString(m.base().Os().Name)
	case "boolean_var_for_testing":
		// We currently don't have any other boolean variables (we should add support for typing
		// the soong config variables), so add this fake one for testing the boolean select
		// functionality.
		if condition.NumArgs() != 0 {
			ctx.OtherModulePropertyErrorf(m, property, "boolean_var_for_testing requires 0 arguments, found %d", condition.NumArgs())
			return proptools.ConfigurableValueUndefined()
		}

		if n, ok := ctx.Config().productVariables.VendorVars["boolean_var"]; ok {
			if v, ok := n["for_testing"]; ok {
				switch v {
				case "true":
					return proptools.ConfigurableValueBool(true)
				case "false":
					return proptools.ConfigurableValueBool(false)
				default:
					ctx.OtherModulePropertyErrorf(m, property, "testing:my_boolean_var can only be true or false, found %q", v)
				}
			}
		}
		return proptools.ConfigurableValueUndefined()
	default:
		ctx.OtherModulePropertyErrorf(m, property, "Unknown select condition %s", condition.FunctionName)
		return proptools.ConfigurableValueUndefined()
	}
}

// ModuleNameWithPossibleOverride returns the name of the OverrideModule that overrides the current
// variant of this OverridableModule, or ctx.ModuleName() if this module is not an OverridableModule
// or if this variant is not overridden.
func ModuleNameWithPossibleOverride(ctx BaseModuleContext) string {
	if overridable, ok := ctx.Module().(OverridableModule); ok {
		if o := overridable.GetOverriddenBy(); o != "" {
			return o
		}
	}
	return ctx.ModuleName()
}

// SrcIsModule decodes module references in the format ":unqualified-name" or "//namespace:name"
// into the module name, or empty string if the input was not a module reference.
func SrcIsModule(s string) (module string) {
	if len(s) > 1 {
		if s[0] == ':' {
			module = s[1:]
			if !isUnqualifiedModuleName(module) {
				// The module name should be unqualified but is not so do not treat it as a module.
				module = ""
			}
		} else if s[0] == '/' && s[1] == '/' {
			module = s
		}
	}
	return module
}

// SrcIsModuleWithTag decodes module references in the format ":unqualified-name{.tag}" or
// "//namespace:name{.tag}" into the module name and tag, ":unqualified-name" or "//namespace:name"
// into the module name and an empty string for the tag, or empty strings if the input was not a
// module reference.
func SrcIsModuleWithTag(s string) (module, tag string) {
	if len(s) > 1 {
		if s[0] == ':' {
			module = s[1:]
		} else if s[0] == '/' && s[1] == '/' {
			module = s
		}

		if module != "" {
			if tagStart := strings.IndexByte(module, '{'); tagStart > 0 {
				if module[len(module)-1] == '}' {
					tag = module[tagStart+1 : len(module)-1]
					module = module[:tagStart]
				}
			}

			if s[0] == ':' && !isUnqualifiedModuleName(module) {
				// The module name should be unqualified but is not so do not treat it as a module.
				module = ""
				tag = ""
			}
		}
	}

	return module, tag
}

// isUnqualifiedModuleName makes sure that the supplied module is an unqualified module name, i.e.
// does not contain any /.
func isUnqualifiedModuleName(module string) bool {
	return strings.IndexByte(module, '/') == -1
}

// sourceOrOutputDependencyTag is the dependency tag added automatically by pathDepsMutator for any
// module reference in a property annotated with `android:"path"` or passed to ExtractSourceDeps
// or ExtractSourcesDeps.
//
// If uniquely identifies the dependency that was added as it contains both the module name used to
// add the dependency as well as the tag. That makes it very simple to find the matching dependency
// in GetModuleFromPathDep as all it needs to do is find the dependency whose tag matches the tag
// used to add it. It does not need to check that the module name as returned by one of
// Module.Name(), BaseModuleContext.OtherModuleName() or ModuleBase.BaseModuleName() matches the
// name supplied in the tag. That means it does not need to handle differences in module names
// caused by prebuilt_ prefix, or fully qualified module names.
type sourceOrOutputDependencyTag struct {
	blueprint.BaseDependencyTag
	AlwaysPropagateAconfigValidationDependencyTag

	// The name of the module.
	moduleName string

	// The tag that will be used to get the specific output file(s).
	tag string
}

func sourceOrOutputDepTag(moduleName, tag string) blueprint.DependencyTag {
	return sourceOrOutputDependencyTag{moduleName: moduleName, tag: tag}
}

// IsSourceDepTagWithOutputTag returns true if the supplied blueprint.DependencyTag is one that was
// used to add dependencies by either ExtractSourceDeps, ExtractSourcesDeps or automatically for
// properties tagged with `android:"path"` AND it was added using a module reference of
// :moduleName{outputTag}.
func IsSourceDepTagWithOutputTag(depTag blueprint.DependencyTag, outputTag string) bool {
	t, ok := depTag.(sourceOrOutputDependencyTag)
	return ok && t.tag == outputTag
}

// Adds necessary dependencies to satisfy filegroup or generated sources modules listed in srcFiles
// using ":module" syntax, if any.
//
// Deprecated: tag the property with `android:"path"` instead.
func ExtractSourcesDeps(ctx BottomUpMutatorContext, srcFiles []string) {
	set := make(map[string]bool)

	for _, s := range srcFiles {
		if m, t := SrcIsModuleWithTag(s); m != "" {
			if _, found := set[s]; found {
				ctx.ModuleErrorf("found source dependency duplicate: %q!", s)
			} else {
				set[s] = true
				ctx.AddDependency(ctx.Module(), sourceOrOutputDepTag(m, t), m)
			}
		}
	}
}

// Adds necessary dependencies to satisfy filegroup or generated sources modules specified in s
// using ":module" syntax, if any.
//
// Deprecated: tag the property with `android:"path"` instead.
func ExtractSourceDeps(ctx BottomUpMutatorContext, s *string) {
	if s != nil {
		if m, t := SrcIsModuleWithTag(*s); m != "" {
			ctx.AddDependency(ctx.Module(), sourceOrOutputDepTag(m, t), m)
		}
	}
}

// A module that implements SourceFileProducer can be referenced from any property that is tagged with `android:"path"`
// using the ":module" syntax and provides a list of paths to be used as if they were listed in the property.
type SourceFileProducer interface {
	Srcs() Paths
}

// OutputFilesForModule returns the output file paths with the given tag. On error, including if the
// module produced zero paths, it reports errors to the ctx and returns nil.
func OutputFilesForModule(ctx PathContext, module blueprint.Module, tag string) Paths {
	paths, err := outputFilesForModule(ctx, module, tag)
	if err != nil {
		reportPathError(ctx, err)
		return nil
	}
	return paths
}

// OutputFileForModule returns the output file paths with the given tag.  On error, including if the
// module produced zero or multiple paths, it reports errors to the ctx and returns nil.
func OutputFileForModule(ctx PathContext, module blueprint.Module, tag string) Path {
	paths, err := outputFilesForModule(ctx, module, tag)
	if err != nil {
		reportPathError(ctx, err)
		return nil
	}
	if len(paths) == 0 {
		type addMissingDependenciesIntf interface {
			AddMissingDependencies([]string)
			OtherModuleName(blueprint.Module) string
		}
		if mctx, ok := ctx.(addMissingDependenciesIntf); ok && ctx.Config().AllowMissingDependencies() {
			mctx.AddMissingDependencies([]string{mctx.OtherModuleName(module)})
		} else {
			ReportPathErrorf(ctx, "failed to get output files from module %q", pathContextName(ctx, module))
		}
		// Return a fake output file to avoid nil dereferences of Path objects later.
		// This should never get used for an actual build as the error or missing
		// dependency has already been reported.
		p, err := pathForSource(ctx, filepath.Join("missing_output_file", pathContextName(ctx, module)))
		if err != nil {
			reportPathError(ctx, err)
			return nil
		}
		return p
	}
	if len(paths) > 1 {
		ReportPathErrorf(ctx, "got multiple output files from module %q, expected exactly one",
			pathContextName(ctx, module))
	}
	return paths[0]
}

func outputFilesForModule(ctx PathContext, module blueprint.Module, tag string) (Paths, error) {
	outputFilesFromProvider, err := outputFilesForModuleFromProvider(ctx, module, tag)
	if outputFilesFromProvider != nil || err != OutputFilesProviderNotSet {
		return outputFilesFromProvider, err
	}
	if sourceFileProducer, ok := module.(SourceFileProducer); ok {
		if tag != "" {
			return nil, fmt.Errorf("module %q is a SourceFileProducer, which does not support tag %q", pathContextName(ctx, module), tag)
		}
		paths := sourceFileProducer.Srcs()
		return paths, nil
	} else {
		return nil, fmt.Errorf("module %q is not a SourceFileProducer or having valid output file for tag %q", pathContextName(ctx, module), tag)
	}
}

// This method uses OutputFilesProvider for output files
// *inter-module-communication*.
// If mctx module is the same as the param module the output files are obtained
// from outputFiles property of module base, to avoid both setting and
// reading OutputFilesProvider before GenerateBuildActions is finished.
// If a module doesn't have the OutputFilesProvider, nil is returned.
func outputFilesForModuleFromProvider(ctx PathContext, module blueprint.Module, tag string) (Paths, error) {
	var outputFiles OutputFilesInfo
	fromProperty := false

	type OutputFilesProviderModuleContext interface {
		OtherModuleProviderContext
		Module() Module
		GetOutputFiles() OutputFilesInfo
	}

	if mctx, isMctx := ctx.(OutputFilesProviderModuleContext); isMctx {
		if mctx.Module() != module {
			outputFiles, _ = OtherModuleProvider(mctx, module, OutputFilesProvider)
		} else {
			outputFiles = mctx.GetOutputFiles()
			fromProperty = true
		}
	} else if cta, isCta := ctx.(*singletonContextAdaptor); isCta {
		providerData, _ := cta.otherModuleProvider(module, OutputFilesProvider)
		outputFiles, _ = providerData.(OutputFilesInfo)
	} else {
		return nil, fmt.Errorf("unsupported context %q in method outputFilesForModuleFromProvider", reflect.TypeOf(ctx))
	}

	if outputFiles.isEmpty() {
		return nil, OutputFilesProviderNotSet
	}

	if tag == "" {
		return outputFiles.DefaultOutputFiles, nil
	} else if taggedOutputFiles, hasTag := outputFiles.TaggedOutputFiles[tag]; hasTag {
		return taggedOutputFiles, nil
	} else {
		if fromProperty {
			return nil, fmt.Errorf("unsupported tag %q for module getting its own output files", tag)
		} else {
			return nil, fmt.Errorf("unsupported module reference tag %q", tag)
		}
	}
}

func (o OutputFilesInfo) isEmpty() bool {
	return o.DefaultOutputFiles == nil && o.TaggedOutputFiles == nil
}

type OutputFilesInfo struct {
	// default output files when tag is an empty string ""
	DefaultOutputFiles Paths

	// the corresponding output files for given tags
	TaggedOutputFiles map[string]Paths
}

var OutputFilesProvider = blueprint.NewProvider[OutputFilesInfo]()

// This is used to mark the case where OutputFilesProvider is not set on some modules.
var OutputFilesProviderNotSet = fmt.Errorf("No output files from provider")

// Modules can implement HostToolProvider and return a valid OptionalPath from HostToolPath() to
// specify that they can be used as a tool by a genrule module.
type HostToolProvider interface {
	Module
	// HostToolPath returns the path to the host tool for the module if it is one, or an invalid
	// OptionalPath.
	HostToolPath() OptionalPath
}

func init() {
	RegisterParallelSingletonType("buildtarget", BuildTargetSingleton)
}

func BuildTargetSingleton() Singleton {
	return &buildTargetSingleton{}
}

func parentDir(dir string) string {
	dir, _ = filepath.Split(dir)
	return filepath.Clean(dir)
}

type buildTargetSingleton struct{}

func AddAncestors(ctx SingletonContext, dirMap map[string]Paths, mmName func(string) string) ([]string, []string) {
	// Ensure ancestor directories are in dirMap
	// Make directories build their direct subdirectories
	// Returns a slice of all directories and a slice of top-level directories.
	dirs := SortedKeys(dirMap)
	for _, dir := range dirs {
		dir := parentDir(dir)
		for dir != "." && dir != "/" {
			if _, exists := dirMap[dir]; exists {
				break
			}
			dirMap[dir] = nil
			dir = parentDir(dir)
		}
	}
	dirs = SortedKeys(dirMap)
	var topDirs []string
	for _, dir := range dirs {
		p := parentDir(dir)
		if p != "." && p != "/" {
			dirMap[p] = append(dirMap[p], PathForPhony(ctx, mmName(dir)))
		} else if dir != "." && dir != "/" && dir != "" {
			topDirs = append(topDirs, dir)
		}
	}
	return SortedKeys(dirMap), topDirs
}

func (c *buildTargetSingleton) GenerateBuildActions(ctx SingletonContext) {
	var checkbuildDeps Paths

	mmTarget := func(dir string) string {
		return "MODULES-IN-" + strings.Replace(filepath.Clean(dir), "/", "-", -1)
	}

	modulesInDir := make(map[string]Paths)

	ctx.VisitAllModules(func(module Module) {
		info := OtherModuleProviderOrDefault(ctx, module, FinalModuleBuildTargetsProvider)

		if info.CheckbuildTarget != nil {
			checkbuildDeps = append(checkbuildDeps, info.CheckbuildTarget)
			modulesInDir[info.BlueprintDir] = append(modulesInDir[info.BlueprintDir], info.CheckbuildTarget)
		}

		if info.InstallTarget != nil {
			modulesInDir[info.BlueprintDir] = append(modulesInDir[info.BlueprintDir], info.InstallTarget)
		}
	})

	suffix := ""
	if ctx.Config().KatiEnabled() {
		suffix = "-soong"
	}

	// Create a top-level checkbuild target that depends on all modules
	ctx.Phony("checkbuild"+suffix, checkbuildDeps...)

	// Make will generate the MODULES-IN-* targets
	if ctx.Config().KatiEnabled() {
		return
	}

	dirs, _ := AddAncestors(ctx, modulesInDir, mmTarget)

	// Create a MODULES-IN-<directory> target that depends on all modules in a directory, and
	// depends on the MODULES-IN-* targets of all of its subdirectories that contain Android.bp
	// files.
	for _, dir := range dirs {
		ctx.Phony(mmTarget(dir), modulesInDir[dir]...)
	}

	// Create (host|host-cross|target)-<OS> phony rules to build a reduced checkbuild.
	type osAndCross struct {
		os        OsType
		hostCross bool
	}
	osDeps := map[osAndCross]Paths{}
	ctx.VisitAllModules(func(module Module) {
		if module.Enabled(ctx) {
			key := osAndCross{os: module.Target().Os, hostCross: module.Target().HostCross}
			osDeps[key] = append(osDeps[key], OtherModuleProviderOrDefault(ctx, module, InstallFilesProvider).CheckbuildFiles...)
		}
	})

	osClass := make(map[string]Paths)
	for key, deps := range osDeps {
		var className string

		switch key.os.Class {
		case Host:
			if key.hostCross {
				className = "host-cross"
			} else {
				className = "host"
			}
		case Device:
			className = "target"
		default:
			continue
		}

		name := className + "-" + key.os.Name
		osClass[className] = append(osClass[className], PathForPhony(ctx, name))

		ctx.Phony(name, deps...)
	}

	// Wrap those into host|host-cross|target phony rules
	for _, class := range SortedKeys(osClass) {
		ctx.Phony(class, osClass[class]...)
	}
}

// Collect information for opening IDE project files in java/jdeps.go.
type IDEInfo interface {
	IDEInfo(ctx BaseModuleContext, ideInfo *IdeInfo)
	BaseModuleName() string
}

// Extract the base module name from the Import name.
// Often the Import name has a prefix "prebuilt_".
// Remove the prefix explicitly if needed
// until we find a better solution to get the Import name.
type IDECustomizedModuleName interface {
	IDECustomizedModuleName() string
}

// Collect information for opening IDE project files in java/jdeps.go.
type IdeInfo struct {
	BaseModuleName    string   `json:"-"`
	Deps              []string `json:"dependencies,omitempty"`
	Srcs              []string `json:"srcs,omitempty"`
	Aidl_include_dirs []string `json:"aidl_include_dirs,omitempty"`
	Jarjar_rules      []string `json:"jarjar_rules,omitempty"`
	Jars              []string `json:"jars,omitempty"`
	Classes           []string `json:"class,omitempty"`
	Installed_paths   []string `json:"installed,omitempty"`
	SrcJars           []string `json:"srcjars,omitempty"`
	Paths             []string `json:"path,omitempty"`
	Static_libs       []string `json:"static_libs,omitempty"`
	Libs              []string `json:"libs,omitempty"`
}

// Merge merges two IdeInfos and produces a new one, leaving the origional unchanged
func (i IdeInfo) Merge(other IdeInfo) IdeInfo {
	return IdeInfo{
		Deps:              mergeStringLists(i.Deps, other.Deps),
		Srcs:              mergeStringLists(i.Srcs, other.Srcs),
		Aidl_include_dirs: mergeStringLists(i.Aidl_include_dirs, other.Aidl_include_dirs),
		Jarjar_rules:      mergeStringLists(i.Jarjar_rules, other.Jarjar_rules),
		Jars:              mergeStringLists(i.Jars, other.Jars),
		Classes:           mergeStringLists(i.Classes, other.Classes),
		Installed_paths:   mergeStringLists(i.Installed_paths, other.Installed_paths),
		SrcJars:           mergeStringLists(i.SrcJars, other.SrcJars),
		Paths:             mergeStringLists(i.Paths, other.Paths),
		Static_libs:       mergeStringLists(i.Static_libs, other.Static_libs),
		Libs:              mergeStringLists(i.Libs, other.Libs),
	}
}

// mergeStringLists appends the two string lists together and returns a new string list,
// leaving the originals unchanged. Duplicate strings will be deduplicated.
func mergeStringLists(a, b []string) []string {
	return FirstUniqueStrings(Concat(a, b))
}

var IdeInfoProviderKey = blueprint.NewProvider[IdeInfo]()

func CheckBlueprintSyntax(ctx BaseModuleContext, filename string, contents string) []error {
	bpctx := ctx.blueprintBaseModuleContext()
	return blueprint.CheckBlueprintSyntax(bpctx.ModuleFactories(), filename, contents)
}<|MERGE_RESOLUTION|>--- conflicted
+++ resolved
@@ -109,11 +109,7 @@
 	// Get information about the properties that can contain visibility rules.
 	visibilityProperties() []visibilityProperty
 
-<<<<<<< HEAD
-	RequiredModuleNames(ctx ConfigAndErrorContext) []string
-=======
 	RequiredModuleNames(ctx ConfigurableEvaluatorContext) []string
->>>>>>> 905305ef
 	HostRequiredModuleNames() []string
 	TargetRequiredModuleNames() []string
 	VintfFragmentModuleNames(ctx ConfigurableEvaluatorContext) []string
@@ -1542,11 +1538,7 @@
 	return m.base().commonProperties.ImageVariation == RecoveryVariation
 }
 
-<<<<<<< HEAD
-func (m *ModuleBase) RequiredModuleNames(ctx ConfigAndErrorContext) []string {
-=======
 func (m *ModuleBase) RequiredModuleNames(ctx ConfigurableEvaluatorContext) []string {
->>>>>>> 905305ef
 	return m.base().commonProperties.Required.GetOrDefault(m.ConfigurableEvaluator(ctx), nil)
 }
 
@@ -1879,11 +1871,7 @@
 				installFiles.InstalledInitRcPaths = ctx.installedInitRcPaths
 			}
 
-<<<<<<< HEAD
-			m.vintfFragmentsPaths = PathsForModuleSrc(ctx, m.commonProperties.Vintf_fragments.GetOrDefault(ctx, nil))
-=======
 			ctx.vintfFragmentsPaths = PathsForModuleSrc(ctx, m.commonProperties.Vintf_fragments.GetOrDefault(ctx, nil))
->>>>>>> 905305ef
 			vintfDir := PathForModuleInstall(ctx, "etc", "vintf", "manifest")
 			for _, src := range ctx.vintfFragmentsPaths {
 				installedVintfFragment := vintfDir.Join(ctx, src.Base())
@@ -2011,11 +1999,7 @@
 			TargetDependencies: targetRequired,
 			HostDependencies:   hostRequired,
 			Data:               data,
-<<<<<<< HEAD
-			Required:           m.RequiredModuleNames(ctx),
-=======
 			Required:           append(m.RequiredModuleNames(ctx), m.VintfFragmentModuleNames(ctx)...),
->>>>>>> 905305ef
 		}
 		SetProvider(ctx, ModuleInfoJSONProvider, ctx.moduleInfoJSON)
 	}
