// Copyright 2020 Google Inc. All rights reserved.
//
// Licensed under the Apache License, Version 2.0 (the "License");
// you may not use this file except in compliance with the License.
// You may obtain a copy of the License at
//
//     http://www.apache.org/licenses/LICENSE-2.0
//
// Unless required by applicable law or agreed to in writing, software
// distributed under the License is distributed on an "AS IS" BASIS,
// WITHOUT WARRANTIES OR CONDITIONS OF ANY KIND, either express or implied.
// See the License for the specific language governing permissions and
// limitations under the License.

package cc

import (
	"path/filepath"

	"android/soong/android"

	"github.com/google/blueprint"
	"github.com/google/blueprint/proptools"
)

func init() {
	android.RegisterSdkMemberType(ccBinarySdkMemberType)
}

var ccBinarySdkMemberType = &binarySdkMemberType{
	SdkMemberTypeBase: android.SdkMemberTypeBase{
		PropertyName:    "native_binaries",
		HostOsDependent: true,
	},
}

type binarySdkMemberType struct {
	android.SdkMemberTypeBase
}

func (mt *binarySdkMemberType) AddDependencies(ctx android.SdkDependencyContext, dependencyTag blueprint.DependencyTag, names []string) {
	targets := ctx.MultiTargets()
	for _, bin := range names {
		for _, target := range targets {
			variations := target.Variations()
			if ctx.Device() {
				variations = append(variations,
					blueprint.Variation{Mutator: "image", Variation: android.CoreVariation})
			}
			ctx.AddFarVariationDependencies(variations, dependencyTag, bin)
		}
	}
}

func (mt *binarySdkMemberType) IsInstance(module android.Module) bool {
	// Check the module to see if it can be used with this module type.
	if m, ok := module.(*Module); ok {
		for _, allowableMemberType := range m.sdkMemberTypes {
			if allowableMemberType == mt {
				return true
			}
		}
	}

	return false
}

func (mt *binarySdkMemberType) AddPrebuiltModule(ctx android.SdkMemberContext, member android.SdkMember) android.BpModule {
	pbm := ctx.SnapshotBuilder().AddPrebuiltModule(member, "cc_prebuilt_binary")

	ccModule := member.Variants()[0].(*Module)

	if stl := ccModule.stl.Properties.Stl; stl != nil {
		pbm.AddProperty("stl", proptools.String(stl))
	}

	return pbm
}

func (mt *binarySdkMemberType) CreateVariantPropertiesStruct() android.SdkMemberProperties {
	return &nativeBinaryInfoProperties{}
}

const (
	nativeBinaryDir = "bin"
)

// path to the native binary. Relative to <sdk_root>/<api_dir>
func nativeBinaryPathFor(lib nativeBinaryInfoProperties) string {
	return filepath.Join(lib.OsPrefix(), lib.archType,
		nativeBinaryDir, lib.outputFile.Base())
}

// nativeBinaryInfoProperties represents properties of a native binary
//
// The exported (capitalized) fields will be examined and may be changed during common value extraction.
// The unexported fields will be left untouched.
type nativeBinaryInfoProperties struct {
	android.SdkMemberPropertiesBase

	// archType is not exported as if set (to a non default value) it is always arch specific.
	// This is "" for common properties.
	archType string

	// outputFile is not exported as it is always arch specific.
	outputFile android.Path

	// The set of shared libraries
	//
	// This field is exported as its contents may not be arch specific.
	SharedLibs []string

	// The set of system shared libraries
	//
	// This field is exported as its contents may not be arch specific.
	SystemSharedLibs []string

	// Arch specific flags.
	StaticExecutable bool
	Nocrt            bool
}

func (p *nativeBinaryInfoProperties) PopulateFromVariant(ctx android.SdkMemberContext, variant android.Module) {
	ccModule := variant.(*Module)

	p.archType = ccModule.Target().Arch.ArchType.String()
	p.outputFile = getRequiredMemberOutputFile(ctx, ccModule)

	binaryLinker := ccModule.linker.(*binaryDecorator)
	p.StaticExecutable = binaryLinker.static()
	p.Nocrt = Bool(binaryLinker.baseLinker.Properties.Nocrt)

	if ccModule.linker != nil {
		specifiedDeps := specifiedDeps{}
<<<<<<< HEAD
		specifiedDeps = ccModule.linker.linkerSpecifiedDeps(ctx, ccModule, specifiedDeps)
=======
		specifiedDeps = ccModule.linker.linkerSpecifiedDeps(ctx.SdkModuleContext(), ccModule, specifiedDeps)
>>>>>>> 905305ef

		p.SharedLibs = specifiedDeps.sharedLibs
		p.SystemSharedLibs = specifiedDeps.systemSharedLibs
	}
}

func (p *nativeBinaryInfoProperties) AddToPropertySet(ctx android.SdkMemberContext, propertySet android.BpPropertySet) {
	builder := ctx.SnapshotBuilder()
	if p.outputFile != nil {
		propertySet.AddProperty("srcs", []string{nativeBinaryPathFor(*p)})

		builder.CopyToSnapshot(p.outputFile, nativeBinaryPathFor(*p))
	}

	if len(p.SharedLibs) > 0 {
		propertySet.AddPropertyWithTag("shared_libs", p.SharedLibs, builder.SdkMemberReferencePropertyTag(false))
	}

	// SystemSharedLibs needs to be propagated if it's a list, even if it's empty,
	// so check for non-nil instead of nonzero length.
	if p.SystemSharedLibs != nil {
		propertySet.AddPropertyWithTag("system_shared_libs", p.SystemSharedLibs, builder.SdkMemberReferencePropertyTag(false))
	}

	if p.StaticExecutable {
		propertySet.AddProperty("static_executable", p.StaticExecutable)
	}
	if p.Nocrt {
		propertySet.AddProperty("nocrt", p.Nocrt)
	}
}<|MERGE_RESOLUTION|>--- conflicted
+++ resolved
@@ -132,11 +132,7 @@
 
 	if ccModule.linker != nil {
 		specifiedDeps := specifiedDeps{}
-<<<<<<< HEAD
-		specifiedDeps = ccModule.linker.linkerSpecifiedDeps(ctx, ccModule, specifiedDeps)
-=======
 		specifiedDeps = ccModule.linker.linkerSpecifiedDeps(ctx.SdkModuleContext(), ccModule, specifiedDeps)
->>>>>>> 905305ef
 
 		p.SharedLibs = specifiedDeps.sharedLibs
 		p.SystemSharedLibs = specifiedDeps.systemSharedLibs
