--- conflicted
+++ resolved
@@ -15,15 +15,11 @@
 package cc
 
 import (
+	"fmt"
 	"strings"
 
 	"android/soong/android"
 	"android/soong/etc"
-<<<<<<< HEAD
-	"fmt"
-	"strings"
-=======
->>>>>>> 3125b75d
 )
 
 var (
