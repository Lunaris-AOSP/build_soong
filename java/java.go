--- conflicted
+++ resolved
@@ -439,12 +439,7 @@
 	bootClasspathTag        = dependencyTag{name: "bootclasspath", runtimeLinked: true}
 	systemModulesTag        = dependencyTag{name: "system modules", runtimeLinked: true}
 	frameworkResTag         = dependencyTag{name: "framework-res"}
-<<<<<<< HEAD
 	lineageResTag           = dependencyTag{name: "org.lineageos.platform-res"}
-	kotlinStdlibTag         = dependencyTag{name: "kotlin-stdlib", runtimeLinked: true}
-	kotlinAnnotationsTag    = dependencyTag{name: "kotlin-annotations", runtimeLinked: true}
-=======
->>>>>>> 905305ef
 	kotlinPluginTag         = dependencyTag{name: "kotlin-plugin", toolchain: true}
 	proguardRaiseTag        = dependencyTag{name: "proguard-raise"}
 	certificateTag          = dependencyTag{name: "certificate"}
