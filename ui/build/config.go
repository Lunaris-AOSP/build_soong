// Copyright 2017 Google Inc. All rights reserved.
//
// Licensed under the Apache License, Version 2.0 (the "License");
// you may not use this file except in compliance with the License.
// You may obtain a copy of the License at
//
//     http://www.apache.org/licenses/LICENSE-2.0
//
// Unless required by applicable law or agreed to in writing, software
// distributed under the License is distributed on an "AS IS" BASIS,
// WITHOUT WARRANTIES OR CONDITIONS OF ANY KIND, either express or implied.
// See the License for the specific language governing permissions and
// limitations under the License.

package build

import (
	"fmt"
	"os"
	"path/filepath"
	"runtime"
	"strconv"
	"strings"
	"time"

	"android/soong/shared"

	"github.com/golang/protobuf/proto"

	smpb "android/soong/ui/metrics/metrics_proto"
)

type Config struct{ *configImpl }

type configImpl struct {
	// From the environment
	arguments     []string
	goma          bool
	environ       *Environment
	distDir       string
	buildDateTime string

	// From the arguments
	parallel   int
	keepGoing  int
	verbose    bool
	checkbuild bool
	dist       bool
	skipMake   bool

	// From the product config
	katiArgs        []string
	ninjaArgs       []string
	katiSuffix      string
	targetDevice    string
	targetDeviceDir string

	// Autodetected
	totalRAM uint64

	pdkBuild bool

	brokenDupRules     bool
	brokenUsesNetwork  bool
	brokenNinjaEnvVars []string

	pathReplaced bool
}

const srcDirFileCheck = "build/soong/root.bp"

var buildFiles = []string{"Android.mk", "Android.bp"}

type BuildAction uint

const (
	// Builds all of the modules and their dependencies of a specified directory, relative to the root
	// directory of the source tree.
	BUILD_MODULES_IN_A_DIRECTORY BuildAction = iota

	// Builds all of the modules and their dependencies of a list of specified directories. All specified
	// directories are relative to the root directory of the source tree.
	BUILD_MODULES_IN_DIRECTORIES

	// Build a list of specified modules. If none was specified, simply build the whole source tree.
	BUILD_MODULES
)

// checkTopDir validates that the current directory is at the root directory of the source tree.
func checkTopDir(ctx Context) {
	if _, err := os.Stat(srcDirFileCheck); err != nil {
		if os.IsNotExist(err) {
			ctx.Fatalf("Current working directory must be the source tree. %q not found.", srcDirFileCheck)
		}
		ctx.Fatalln("Error verifying tree state:", err)
	}
}

func NewConfig(ctx Context, args ...string) Config {
	ret := &configImpl{
		environ: OsEnvironment(),
	}

	// Sane default matching ninja
	ret.parallel = runtime.NumCPU() + 2
	ret.keepGoing = 1

	ret.totalRAM = detectTotalRAM(ctx)

	ret.parseArgs(ctx, args)

	// Make sure OUT_DIR is set appropriately
	if outDir, ok := ret.environ.Get("OUT_DIR"); ok {
		ret.environ.Set("OUT_DIR", filepath.Clean(outDir))
	} else {
		outDir := "out"
		if baseDir, ok := ret.environ.Get("OUT_DIR_COMMON_BASE"); ok {
			if wd, err := os.Getwd(); err != nil {
				ctx.Fatalln("Failed to get working directory:", err)
			} else {
				outDir = filepath.Join(baseDir, filepath.Base(wd))
			}
		}
		ret.environ.Set("OUT_DIR", outDir)
	}

	if distDir, ok := ret.environ.Get("DIST_DIR"); ok {
		ret.distDir = filepath.Clean(distDir)
	} else {
		ret.distDir = filepath.Join(ret.OutDir(), "dist")
	}

	ret.environ.Unset(
		// We're already using it
		"USE_SOONG_UI",

		// We should never use GOROOT/GOPATH from the shell environment
		"GOROOT",
		"GOPATH",

		// These should only come from Soong, not the environment.
		"CLANG",
		"CLANG_CXX",
		"CCC_CC",
		"CCC_CXX",

		// Used by the goma compiler wrapper, but should only be set by
		// gomacc
		"GOMACC_PATH",

		// We handle this above
		"OUT_DIR_COMMON_BASE",

		// This is handled above too, and set for individual commands later
		"DIST_DIR",

		// Variables that have caused problems in the past
		"BASH_ENV",
		"CDPATH",
		"DISPLAY",
		"GREP_OPTIONS",
		"NDK_ROOT",
		"POSIXLY_CORRECT",

		// Drop make flags
		"MAKEFLAGS",
		"MAKELEVEL",
		"MFLAGS",

		// Set in envsetup.sh, reset in makefiles
		"ANDROID_JAVA_TOOLCHAIN",

		// Set by envsetup.sh, but shouldn't be used inside the build because envsetup.sh is optional
		"ANDROID_BUILD_TOP",
		"ANDROID_HOST_OUT",
		"ANDROID_PRODUCT_OUT",
		"ANDROID_HOST_OUT_TESTCASES",
		"ANDROID_TARGET_OUT_TESTCASES",
		"ANDROID_TOOLCHAIN",
		"ANDROID_TOOLCHAIN_2ND_ARCH",
		"ANDROID_DEV_SCRIPTS",
		"ANDROID_EMULATOR_PREBUILTS",
		"ANDROID_PRE_BUILD_PATHS",

		// Only set in multiproduct_kati after config generation
		"EMPTY_NINJA_FILE",
	)

	if ret.UseGoma() {
		ctx.Println("Goma for Android is being deprecated and replaced with RBE. See go/rbe_for_android for instructions on how to use RBE.")
		ctx.Println()
		ctx.Println("See go/goma_android_exceptions for exceptions.")
		ctx.Fatalln("USE_GOMA flag is no longer supported.")
	}

	if ret.ForceUseGoma() {
		ret.environ.Set("USE_GOMA", "true")
	}

	// Tell python not to spam the source tree with .pyc files.
	ret.environ.Set("PYTHONDONTWRITEBYTECODE", "1")

	tmpDir := absPath(ctx, ret.TempDir())
	ret.environ.Set("TMPDIR", tmpDir)

	// Always set ASAN_SYMBOLIZER_PATH so that ASAN-based tools can symbolize any crashes
	symbolizerPath := filepath.Join("prebuilts/clang/host", ret.HostPrebuiltTag(),
		"llvm-binutils-stable/llvm-symbolizer")
	ret.environ.Set("ASAN_SYMBOLIZER_PATH", absPath(ctx, symbolizerPath))

	// Precondition: the current directory is the top of the source tree
	checkTopDir(ctx)

	if srcDir := absPath(ctx, "."); strings.ContainsRune(srcDir, ' ') {
		ctx.Println("You are building in a directory whose absolute path contains a space character:")
		ctx.Println()
		ctx.Printf("%q\n", srcDir)
		ctx.Println()
		ctx.Fatalln("Directory names containing spaces are not supported")
	}

	if outDir := ret.OutDir(); strings.ContainsRune(outDir, ' ') {
		ctx.Println("The absolute path of your output directory ($OUT_DIR) contains a space character:")
		ctx.Println()
		ctx.Printf("%q\n", outDir)
		ctx.Println()
		ctx.Fatalln("Directory names containing spaces are not supported")
	}

	if distDir := ret.DistDir(); strings.ContainsRune(distDir, ' ') {
		ctx.Println("The absolute path of your dist directory ($DIST_DIR) contains a space character:")
		ctx.Println()
		ctx.Printf("%q\n", distDir)
		ctx.Println()
		ctx.Fatalln("Directory names containing spaces are not supported")
	}

	// Configure Java-related variables, including adding it to $PATH
	java8Home := filepath.Join("prebuilts/jdk/jdk8", ret.HostPrebuiltTag())
	java9Home := filepath.Join("prebuilts/jdk/jdk9", ret.HostPrebuiltTag())
	java11Home := filepath.Join("prebuilts/jdk/jdk11", ret.HostPrebuiltTag())
	javaHome := func() string {
		if override, ok := ret.environ.Get("OVERRIDE_ANDROID_JAVA_HOME"); ok {
			return override
		}
		if toolchain11, ok := ret.environ.Get("EXPERIMENTAL_USE_OPENJDK11_TOOLCHAIN"); ok && toolchain11 != "true" {
			ctx.Fatalln("The environment variable EXPERIMENTAL_USE_OPENJDK11_TOOLCHAIN is no longer supported. An OpenJDK 11 toolchain is now the global default.")
		}
		return java11Home
	}()
	absJavaHome := absPath(ctx, javaHome)

	ret.configureLocale(ctx)

	newPath := []string{filepath.Join(absJavaHome, "bin")}
	if path, ok := ret.environ.Get("PATH"); ok && path != "" {
		newPath = append(newPath, path)
	}

	ret.environ.Unset("OVERRIDE_ANDROID_JAVA_HOME")
	ret.environ.Set("JAVA_HOME", absJavaHome)
	ret.environ.Set("ANDROID_JAVA_HOME", javaHome)
	ret.environ.Set("ANDROID_JAVA8_HOME", java8Home)
	ret.environ.Set("ANDROID_JAVA9_HOME", java9Home)
	ret.environ.Set("ANDROID_JAVA11_HOME", java11Home)
	ret.environ.Set("PATH", strings.Join(newPath, string(filepath.ListSeparator)))

	outDir := ret.OutDir()
	buildDateTimeFile := filepath.Join(outDir, "build_date.txt")
	if buildDateTime, ok := ret.environ.Get("BUILD_DATETIME"); ok && buildDateTime != "" {
		ret.buildDateTime = buildDateTime
	} else {
		ret.buildDateTime = strconv.FormatInt(time.Now().Unix(), 10)
	}

	ret.environ.Set("BUILD_DATETIME_FILE", buildDateTimeFile)

	if ret.UseRBE() {
		for k, v := range getRBEVars(ctx, Config{ret}) {
			ret.environ.Set(k, v)
		}
	}

	c := Config{ret}
	storeConfigMetrics(ctx, c)
	return c
}

// NewBuildActionConfig returns a build configuration based on the build action. The arguments are
// processed based on the build action and extracts any arguments that belongs to the build action.
func NewBuildActionConfig(action BuildAction, dir string, ctx Context, args ...string) Config {
	return NewConfig(ctx, getConfigArgs(action, dir, ctx, args)...)
}

// storeConfigMetrics selects a set of configuration information and store in
// the metrics system for further analysis.
func storeConfigMetrics(ctx Context, config Config) {
	if ctx.Metrics == nil {
		return
	}

	b := &smpb.BuildConfig{
		UseGoma: proto.Bool(config.UseGoma()),
		UseRbe:  proto.Bool(config.UseRBE()),
	}
	ctx.Metrics.BuildConfig(b)
}

// getConfigArgs processes the command arguments based on the build action and creates a set of new
// arguments to be accepted by Config.
func getConfigArgs(action BuildAction, dir string, ctx Context, args []string) []string {
	// The next block of code verifies that the current directory is the root directory of the source
	// tree. It then finds the relative path of dir based on the root directory of the source tree
	// and verify that dir is inside of the source tree.
	checkTopDir(ctx)
	topDir, err := os.Getwd()
	if err != nil {
		ctx.Fatalf("Error retrieving top directory: %v", err)
	}
	dir, err = filepath.EvalSymlinks(dir)
	if err != nil {
		ctx.Fatalf("Unable to evaluate symlink of %s: %v", dir, err)
	}
	dir, err = filepath.Abs(dir)
	if err != nil {
		ctx.Fatalf("Unable to find absolute path %s: %v", dir, err)
	}
	relDir, err := filepath.Rel(topDir, dir)
	if err != nil {
		ctx.Fatalf("Unable to find relative path %s of %s: %v", relDir, topDir, err)
	}
	// If there are ".." in the path, it's not in the source tree.
	if strings.Contains(relDir, "..") {
		ctx.Fatalf("Directory %s is not under the source tree %s", dir, topDir)
	}

	configArgs := args[:]

	// If the arguments contains GET-INSTALL-PATH, change the target name prefix from MODULES-IN- to
	// GET-INSTALL-PATH-IN- to extract the installation path instead of building the modules.
	targetNamePrefix := "MODULES-IN-"
	if inList("GET-INSTALL-PATH", configArgs) {
		targetNamePrefix = "GET-INSTALL-PATH-IN-"
		configArgs = removeFromList("GET-INSTALL-PATH", configArgs)
	}

	var targets []string

	switch action {
	case BUILD_MODULES:
		// No additional processing is required when building a list of specific modules or all modules.
	case BUILD_MODULES_IN_A_DIRECTORY:
		// If dir is the root source tree, all the modules are built of the source tree are built so
		// no need to find the build file.
		if topDir == dir {
			break
		}

		buildFile := findBuildFile(ctx, relDir)
		if buildFile == "" {
			ctx.Fatalf("Build file not found for %s directory", relDir)
		}
		targets = []string{convertToTarget(filepath.Dir(buildFile), targetNamePrefix)}
	case BUILD_MODULES_IN_DIRECTORIES:
		newConfigArgs, dirs := splitArgs(configArgs)
		configArgs = newConfigArgs
		targets = getTargetsFromDirs(ctx, relDir, dirs, targetNamePrefix)
	}

	// Tidy only override all other specified targets.
	tidyOnly := os.Getenv("WITH_TIDY_ONLY")
	if tidyOnly == "true" || tidyOnly == "1" {
		configArgs = append(configArgs, "tidy_only")
	} else {
		configArgs = append(configArgs, targets...)
	}

	return configArgs
}

// convertToTarget replaces "/" to "-" in dir and pre-append the targetNamePrefix to the target name.
func convertToTarget(dir string, targetNamePrefix string) string {
	return targetNamePrefix + strings.ReplaceAll(dir, "/", "-")
}

// hasBuildFile returns true if dir contains an Android build file.
func hasBuildFile(ctx Context, dir string) bool {
	for _, buildFile := range buildFiles {
		_, err := os.Stat(filepath.Join(dir, buildFile))
		if err == nil {
			return true
		}
		if !os.IsNotExist(err) {
			ctx.Fatalf("Error retrieving the build file stats: %v", err)
		}
	}
	return false
}

// findBuildFile finds a build file (makefile or blueprint file) by looking if there is a build file
// in the current and any sub directory of dir. If a build file is not found, traverse the path
// up by one directory and repeat again until either a build file is found or reached to the root
// source tree. The returned filename of build file is "Android.mk". If one was not found, a blank
// string is returned.
func findBuildFile(ctx Context, dir string) string {
	// If the string is empty or ".", assume it is top directory of the source tree.
	if dir == "" || dir == "." {
		return ""
	}

	found := false
	for buildDir := dir; buildDir != "."; buildDir = filepath.Dir(buildDir) {
		err := filepath.Walk(buildDir, func(path string, info os.FileInfo, err error) error {
			if err != nil {
				return err
			}
			if found {
				return filepath.SkipDir
			}
			if info.IsDir() {
				return nil
			}
			for _, buildFile := range buildFiles {
				if info.Name() == buildFile {
					found = true
					return filepath.SkipDir
				}
			}
			return nil
		})
		if err != nil {
			ctx.Fatalf("Error finding Android build file: %v", err)
		}

		if found {
			return filepath.Join(buildDir, "Android.mk")
		}
	}

	return ""
}

// splitArgs iterates over the arguments list and splits into two lists: arguments and directories.
func splitArgs(args []string) (newArgs []string, dirs []string) {
	specialArgs := map[string]bool{
		"showcommands": true,
		"snod":         true,
		"dist":         true,
		"checkbuild":   true,
	}

	newArgs = []string{}
	dirs = []string{}

	for _, arg := range args {
		// It's a dash argument if it starts with "-" or it's a key=value pair, it's not a directory.
		if strings.IndexRune(arg, '-') == 0 || strings.IndexRune(arg, '=') != -1 {
			newArgs = append(newArgs, arg)
			continue
		}

		if _, ok := specialArgs[arg]; ok {
			newArgs = append(newArgs, arg)
			continue
		}

		dirs = append(dirs, arg)
	}

	return newArgs, dirs
}

// getTargetsFromDirs iterates over the dirs list and creates a list of targets to build. If a
// directory from the dirs list does not exist, a fatal error is raised. relDir is related to the
// source root tree where the build action command was invoked. Each directory is validated if the
// build file can be found and follows the format "dir1:target1,target2,...". Target is optional.
func getTargetsFromDirs(ctx Context, relDir string, dirs []string, targetNamePrefix string) (targets []string) {
	for _, dir := range dirs {
		// The directory may have specified specific modules to build. ":" is the separator to separate
		// the directory and the list of modules.
		s := strings.Split(dir, ":")
		l := len(s)
		if l > 2 { // more than one ":" was specified.
			ctx.Fatalf("%s not in proper directory:target1,target2,... format (\":\" was specified more than once)", dir)
		}

		dir = filepath.Join(relDir, s[0])
		if _, err := os.Stat(dir); err != nil {
			ctx.Fatalf("couldn't find directory %s", dir)
		}

		// Verify that if there are any targets specified after ":". Each target is separated by ",".
		var newTargets []string
		if l == 2 && s[1] != "" {
			newTargets = strings.Split(s[1], ",")
			if inList("", newTargets) {
				ctx.Fatalf("%s not in proper directory:target1,target2,... format", dir)
			}
		}

		// If there are specified targets to build in dir, an android build file must exist for the one
		// shot build. For the non-targets case, find the appropriate build file and build all the
		// modules in dir (or the closest one in the dir path).
		if len(newTargets) > 0 {
			if !hasBuildFile(ctx, dir) {
				ctx.Fatalf("Couldn't locate a build file from %s directory", dir)
			}
		} else {
			buildFile := findBuildFile(ctx, dir)
			if buildFile == "" {
				ctx.Fatalf("Build file not found for %s directory", dir)
			}
			newTargets = []string{convertToTarget(filepath.Dir(buildFile), targetNamePrefix)}
		}

		targets = append(targets, newTargets...)
	}

	return targets
}

func (c *configImpl) parseArgs(ctx Context, args []string) {
	for i := 0; i < len(args); i++ {
		arg := strings.TrimSpace(args[i])
		if arg == "--make-mode" {
		} else if arg == "showcommands" {
			c.verbose = true
		} else if arg == "--skip-make" {
			c.skipMake = true
		} else if len(arg) > 0 && arg[0] == '-' {
			parseArgNum := func(def int) int {
				if len(arg) > 2 {
					p, err := strconv.ParseUint(arg[2:], 10, 31)
					if err != nil {
						ctx.Fatalf("Failed to parse %q: %v", arg, err)
					}
					return int(p)
				} else if i+1 < len(args) {
					p, err := strconv.ParseUint(args[i+1], 10, 31)
					if err == nil {
						i++
						return int(p)
					}
				}
				return def
			}

			if len(arg) > 1 && arg[1] == 'j' {
				c.parallel = parseArgNum(c.parallel)
			} else if len(arg) > 1 && arg[1] == 'k' {
				c.keepGoing = parseArgNum(0)
			} else {
				ctx.Fatalln("Unknown option:", arg)
			}
		} else if k, v, ok := decodeKeyValue(arg); ok && len(k) > 0 {
			c.environ.Set(k, v)
		} else if arg == "dist" {
			c.dist = true
		} else {
			if arg == "checkbuild" {
				c.checkbuild = true
			}
			c.arguments = append(c.arguments, arg)
		}
	}
}

func (c *configImpl) configureLocale(ctx Context) {
	cmd := Command(ctx, Config{c}, "locale", "locale", "-a")
	output, err := cmd.Output()

	var locales []string
	if err == nil {
		locales = strings.Split(string(output), "\n")
	} else {
		// If we're unable to list the locales, let's assume en_US.UTF-8
		locales = []string{"en_US.UTF-8"}
		ctx.Verbosef("Failed to list locales (%q), falling back to %q", err, locales)
	}

	// gettext uses LANGUAGE, which is passed directly through

	// For LANG and LC_*, only preserve the evaluated version of
	// LC_MESSAGES
	user_lang := ""
	if lc_all, ok := c.environ.Get("LC_ALL"); ok {
		user_lang = lc_all
	} else if lc_messages, ok := c.environ.Get("LC_MESSAGES"); ok {
		user_lang = lc_messages
	} else if lang, ok := c.environ.Get("LANG"); ok {
		user_lang = lang
	}

	c.environ.UnsetWithPrefix("LC_")

	if user_lang != "" {
		c.environ.Set("LC_MESSAGES", user_lang)
	}

	// The for LANG, use C.UTF-8 if it exists (Debian currently, proposed
	// for others)
	if inList("C.UTF-8", locales) {
		c.environ.Set("LANG", "C.UTF-8")
	} else if inList("C.utf8", locales) {
		// These normalize to the same thing
		c.environ.Set("LANG", "C.UTF-8")
	} else if inList("en_US.UTF-8", locales) {
		c.environ.Set("LANG", "en_US.UTF-8")
	} else if inList("en_US.utf8", locales) {
		// These normalize to the same thing
		c.environ.Set("LANG", "en_US.UTF-8")
	} else {
		ctx.Fatalln("System doesn't support either C.UTF-8 or en_US.UTF-8")
	}
}

// Lunch configures the environment for a specific product similarly to the
// `lunch` bash function.
func (c *configImpl) Lunch(ctx Context, product, variant string) {
	if variant != "eng" && variant != "userdebug" && variant != "user" {
		ctx.Fatalf("Invalid variant %q. Must be one of 'user', 'userdebug' or 'eng'", variant)
	}

	c.environ.Set("TARGET_PRODUCT", product)
	c.environ.Set("TARGET_BUILD_VARIANT", variant)
	c.environ.Set("TARGET_BUILD_TYPE", "release")
	c.environ.Unset("TARGET_BUILD_APPS")
}

// Tapas configures the environment to build one or more unbundled apps,
// similarly to the `tapas` bash function.
func (c *configImpl) Tapas(ctx Context, apps []string, arch, variant string) {
	if len(apps) == 0 {
		apps = []string{"all"}
	}
	if variant == "" {
		variant = "eng"
	}

	if variant != "eng" && variant != "userdebug" && variant != "user" {
		ctx.Fatalf("Invalid variant %q. Must be one of 'user', 'userdebug' or 'eng'", variant)
	}

	var product string
	switch arch {
	case "arm", "":
		product = "aosp_arm"
	case "arm64":
		product = "aosm_arm64"
	case "mips":
		product = "aosp_mips"
	case "mips64":
		product = "aosp_mips64"
	case "x86":
		product = "aosp_x86"
	case "x86_64":
		product = "aosp_x86_64"
	default:
		ctx.Fatalf("Invalid architecture: %q", arch)
	}

	c.environ.Set("TARGET_PRODUCT", product)
	c.environ.Set("TARGET_BUILD_VARIANT", variant)
	c.environ.Set("TARGET_BUILD_TYPE", "release")
	c.environ.Set("TARGET_BUILD_APPS", strings.Join(apps, " "))
}

func (c *configImpl) Environment() *Environment {
	return c.environ
}

func (c *configImpl) Arguments() []string {
	return c.arguments
}

func (c *configImpl) OutDir() string {
	if outDir, ok := c.environ.Get("OUT_DIR"); ok {
		return outDir
	}
	return "out"
}

func (c *configImpl) DistDir() string {
	return c.distDir
}

func (c *configImpl) NinjaArgs() []string {
	if c.skipMake {
		return c.arguments
	}
	return c.ninjaArgs
}

func (c *configImpl) SoongOutDir() string {
	return filepath.Join(c.OutDir(), "soong")
}

func (c *configImpl) TempDir() string {
	return shared.TempDirForOutDir(c.SoongOutDir())
}

func (c *configImpl) FileListDir() string {
	return filepath.Join(c.OutDir(), ".module_paths")
}

func (c *configImpl) KatiSuffix() string {
	if c.katiSuffix != "" {
		return c.katiSuffix
	}
	panic("SetKatiSuffix has not been called")
}

// Checkbuild returns true if "checkbuild" was one of the build goals, which means that the
// user is interested in additional checks at the expense of build time.
func (c *configImpl) Checkbuild() bool {
	return c.checkbuild
}

func (c *configImpl) Dist() bool {
	return c.dist
}

func (c *configImpl) IsVerbose() bool {
	return c.verbose
}

func (c *configImpl) SkipMake() bool {
	return c.skipMake
}

func (c *configImpl) TargetProduct() string {
	if v, ok := c.environ.Get("TARGET_PRODUCT"); ok {
		return v
	}
	panic("TARGET_PRODUCT is not defined")
}

func (c *configImpl) TargetDevice() string {
	return c.targetDevice
}

func (c *configImpl) SetTargetDevice(device string) {
	c.targetDevice = device
}

func (c *configImpl) TargetBuildVariant() string {
	if v, ok := c.environ.Get("TARGET_BUILD_VARIANT"); ok {
		return v
	}
	panic("TARGET_BUILD_VARIANT is not defined")
}

func (c *configImpl) KatiArgs() []string {
	return c.katiArgs
}

func (c *configImpl) Parallel() int {
	return c.parallel
}

<<<<<<< HEAD
func (c *configImpl) HighmemParallel() int {
	if i, ok := c.environ.GetInt("NINJA_HIGHMEM_NUM_JOBS"); ok {
		return i
	}

	const minMemPerHighmemProcess = 8 * 1024 * 1024 * 1024
	parallel := c.Parallel()
	if c.UseRemoteBuild() {
		// Ninja doesn't support nested pools, and when remote builds are enabled the total ninja parallelism
		// is set very high (i.e. 500).  Using a large value here would cause the total number of running jobs
		// to be the sum of the sizes of the local and highmem pools, which will cause extra CPU contention.
		// Return 1/16th of the size of the local pool, rounding up.
		return (parallel + 15) / 16
	} else if c.totalRAM == 0 {
		// Couldn't detect the total RAM, don't restrict highmem processes.
		return parallel
	} else if c.totalRAM <= 16*1024*1024*1024 {
		// Less than 16GB of ram, restrict to 1 highmem processes
		return 1
	} else if c.totalRAM <= 32*1024*1024*1024 {
		// Less than 32GB of ram, restrict to 2 highmem processes
		return 2
	} else if p := int(c.totalRAM / minMemPerHighmemProcess); p < parallel {
		// If less than 8GB total RAM per process, reduce the number of highmem processes
		return p
	}
	// No restriction on highmem processes
	return parallel
}

func (c *configImpl) TotalRAM() uint64 {
	return c.totalRAM
=======
// ForceUseGoma determines whether we should override Goma deprecation
// and use Goma for the current build or not.
func (c *configImpl) ForceUseGoma() bool {
	if v, ok := c.environ.Get("FORCE_USE_GOMA"); ok {
		v = strings.TrimSpace(v)
		if v != "" && v != "false" {
			return true
		}
	}
	return false
>>>>>>> 64d43056
}

func (c *configImpl) UseGoma() bool {
	if v, ok := c.environ.Get("USE_GOMA"); ok {
		v = strings.TrimSpace(v)
		if v != "" && v != "false" {
			return true
		}
	}
	return false
}

func (c *configImpl) StartGoma() bool {
	if !c.UseGoma() {
		return false
	}

	if v, ok := c.environ.Get("NOSTART_GOMA"); ok {
		v = strings.TrimSpace(v)
		if v != "" && v != "false" {
			return false
		}
	}
	return true
}

func (c *configImpl) UseRBE() bool {
	if v, ok := c.environ.Get("USE_RBE"); ok {
		v = strings.TrimSpace(v)
		if v != "" && v != "false" {
			return true
		}
	}
	return false
}

func (c *configImpl) StartRBE() bool {
	if !c.UseRBE() {
		return false
	}

	if v, ok := c.environ.Get("NOSTART_RBE"); ok {
		v = strings.TrimSpace(v)
		if v != "" && v != "false" {
			return false
		}
	}
	return true
}

func (c *configImpl) logDir() string {
	if c.Dist() {
		return filepath.Join(c.DistDir(), "logs")
	}
	return c.OutDir()
}

func (c *configImpl) rbeStatsOutputDir() string {
	for _, f := range []string{"RBE_output_dir", "FLAG_output_dir"} {
		if v, ok := c.environ.Get(f); ok {
			return v
		}
	}
	return c.logDir()
}

func (c *configImpl) rbeLogPath() string {
	for _, f := range []string{"RBE_log_path", "FLAG_log_path"} {
		if v, ok := c.environ.Get(f); ok {
			return v
		}
	}
	return fmt.Sprintf("text://%v/reproxy_log.txt", c.logDir())
}

func (c *configImpl) rbeExecRoot() string {
	for _, f := range []string{"RBE_exec_root", "FLAG_exec_root"} {
		if v, ok := c.environ.Get(f); ok {
			return v
		}
	}
	wd, err := os.Getwd()
	if err != nil {
		return ""
	}
	return wd
}

func (c *configImpl) rbeDir() string {
	if v, ok := c.environ.Get("RBE_DIR"); ok {
		return v
	}
	return "prebuilts/remoteexecution-client/live/"
}

func (c *configImpl) rbeReproxy() string {
	for _, f := range []string{"RBE_re_proxy", "FLAG_re_proxy"} {
		if v, ok := c.environ.Get(f); ok {
			return v
		}
	}
	return filepath.Join(c.rbeDir(), "reproxy")
}

func (c *configImpl) rbeAuth() (string, string) {
	credFlags := []string{"use_application_default_credentials", "use_gce_credentials", "credential_file"}
	for _, cf := range credFlags {
		for _, f := range []string{"RBE_" + cf, "FLAG_" + cf} {
			if v, ok := c.environ.Get(f); ok {
				v = strings.TrimSpace(v)
				if v != "" && v != "false" && v != "0" {
					return "RBE_" + cf, v
				}
			}
		}
	}
	return "RBE_use_application_default_credentials", "true"
}

func (c *configImpl) UseRemoteBuild() bool {
	return c.UseGoma() || c.UseRBE()
}

// RemoteParallel controls how many remote jobs (i.e., commands which contain
// gomacc) are run in parallel.  Note the parallelism of all other jobs is
// still limited by Parallel()
func (c *configImpl) RemoteParallel() int {
	if !c.UseRemoteBuild() {
		return 0
	}
	if i, ok := c.environ.GetInt("NINJA_REMOTE_NUM_JOBS"); ok {
		return i
	}
	return 500
}

func (c *configImpl) SetKatiArgs(args []string) {
	c.katiArgs = args
}

func (c *configImpl) SetNinjaArgs(args []string) {
	c.ninjaArgs = args
}

func (c *configImpl) SetKatiSuffix(suffix string) {
	c.katiSuffix = suffix
}

func (c *configImpl) LastKatiSuffixFile() string {
	return filepath.Join(c.OutDir(), "last_kati_suffix")
}

func (c *configImpl) HasKatiSuffix() bool {
	return c.katiSuffix != ""
}

func (c *configImpl) KatiEnvFile() string {
	return filepath.Join(c.OutDir(), "env"+c.KatiSuffix()+".sh")
}

func (c *configImpl) KatiBuildNinjaFile() string {
	return filepath.Join(c.OutDir(), "build"+c.KatiSuffix()+katiBuildSuffix+".ninja")
}

func (c *configImpl) KatiPackageNinjaFile() string {
	return filepath.Join(c.OutDir(), "build"+c.KatiSuffix()+katiPackageSuffix+".ninja")
}

func (c *configImpl) SoongNinjaFile() string {
	return filepath.Join(c.SoongOutDir(), "build.ninja")
}

func (c *configImpl) CombinedNinjaFile() string {
	if c.katiSuffix == "" {
		return filepath.Join(c.OutDir(), "combined.ninja")
	}
	return filepath.Join(c.OutDir(), "combined"+c.KatiSuffix()+".ninja")
}

func (c *configImpl) SoongAndroidMk() string {
	return filepath.Join(c.SoongOutDir(), "Android-"+c.TargetProduct()+".mk")
}

func (c *configImpl) SoongMakeVarsMk() string {
	return filepath.Join(c.SoongOutDir(), "make_vars-"+c.TargetProduct()+".mk")
}

func (c *configImpl) ProductOut() string {
	return filepath.Join(c.OutDir(), "target", "product", c.TargetDevice())
}

func (c *configImpl) DevicePreviousProductConfig() string {
	return filepath.Join(c.ProductOut(), "previous_build_config.mk")
}

func (c *configImpl) KatiPackageMkDir() string {
	return filepath.Join(c.ProductOut(), "obj", "CONFIG", "kati_packaging")
}

func (c *configImpl) hostOutRoot() string {
	return filepath.Join(c.OutDir(), "host")
}

func (c *configImpl) HostOut() string {
	return filepath.Join(c.hostOutRoot(), c.HostPrebuiltTag())
}

// This probably needs to be multi-valued, so not exporting it for now
func (c *configImpl) hostCrossOut() string {
	if runtime.GOOS == "linux" {
		return filepath.Join(c.hostOutRoot(), "windows-x86")
	} else {
		return ""
	}
}

func (c *configImpl) HostPrebuiltTag() string {
	if runtime.GOOS == "linux" {
		return "linux-x86"
	} else if runtime.GOOS == "darwin" {
		return "darwin-x86"
	} else {
		panic("Unsupported OS")
	}
}

func (c *configImpl) PrebuiltBuildTool(name string) string {
	if v, ok := c.environ.Get("SANITIZE_HOST"); ok {
		if sanitize := strings.Fields(v); inList("address", sanitize) {
			asan := filepath.Join("prebuilts/build-tools", c.HostPrebuiltTag(), "asan/bin", name)
			if _, err := os.Stat(asan); err == nil {
				return asan
			}
		}
	}
	return filepath.Join("prebuilts/build-tools", c.HostPrebuiltTag(), "bin", name)
}

func (c *configImpl) SetBuildBrokenDupRules(val bool) {
	c.brokenDupRules = val
}

func (c *configImpl) BuildBrokenDupRules() bool {
	return c.brokenDupRules
}

func (c *configImpl) SetBuildBrokenUsesNetwork(val bool) {
	c.brokenUsesNetwork = val
}

func (c *configImpl) BuildBrokenUsesNetwork() bool {
	return c.brokenUsesNetwork
}

func (c *configImpl) SetBuildBrokenNinjaUsesEnvVars(val []string) {
	c.brokenNinjaEnvVars = val
}

func (c *configImpl) BuildBrokenNinjaUsesEnvVars() []string {
	return c.brokenNinjaEnvVars
}

func (c *configImpl) SetTargetDeviceDir(dir string) {
	c.targetDeviceDir = dir
}

func (c *configImpl) TargetDeviceDir() string {
	return c.targetDeviceDir
}

func (c *configImpl) SetPdkBuild(pdk bool) {
	c.pdkBuild = pdk
}

func (c *configImpl) IsPdkBuild() bool {
	return c.pdkBuild
}

func (c *configImpl) BuildDateTime() string {
	return c.buildDateTime
}

func (c *configImpl) MetricsUploaderApp() string {
	if p, ok := c.environ.Get("ANDROID_ENABLE_METRICS_UPLOAD"); ok {
		return p
	}
	return ""
}<|MERGE_RESOLUTION|>--- conflicted
+++ resolved
@@ -758,7 +758,6 @@
 	return c.parallel
 }
 
-<<<<<<< HEAD
 func (c *configImpl) HighmemParallel() int {
 	if i, ok := c.environ.GetInt("NINJA_HIGHMEM_NUM_JOBS"); ok {
 		return i
@@ -791,7 +790,8 @@
 
 func (c *configImpl) TotalRAM() uint64 {
 	return c.totalRAM
-=======
+}
+
 // ForceUseGoma determines whether we should override Goma deprecation
 // and use Goma for the current build or not.
 func (c *configImpl) ForceUseGoma() bool {
@@ -802,7 +802,6 @@
 		}
 	}
 	return false
->>>>>>> 64d43056
 }
 
 func (c *configImpl) UseGoma() bool {
