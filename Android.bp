--- conflicted
+++ resolved
@@ -133,45 +133,6 @@
 // container for apex_contributions selected using build flags
 all_apex_contributions {
     name: "all_apex_contributions",
-<<<<<<< HEAD
-}
-
-product_config {
-    name: "product_config",
-    visibility: ["//device/google/cuttlefish/system_image"],
-}
-
-build_prop {
-    name: "system-build.prop",
-    stem: "build.prop",
-    product_config: ":product_config",
-    // Currently, only microdroid and cf system image can refer to system-build.prop
-    visibility: [
-        "//device/google/cuttlefish/system_image",
-        "//packages/modules/Virtualization/microdroid",
-    ],
-}
-
-build_prop {
-    name: "system_ext-build.prop",
-    stem: "build.prop",
-    system_ext_specific: true,
-    product_config: ":product_config",
-    relative_install_path: "etc", // system_ext/etc/build.prop
-    visibility: ["//visibility:private"],
-}
-
-build_prop {
-    name: "product-build.prop",
-    stem: "build.prop",
-    product_specific: true,
-    product_config: ":product_config",
-    relative_install_path: "etc", // product/etc/build.prop
-    visibility: ["//visibility:private"],
-}
-
-build_prop {
-=======
     visibility: ["//visibility:public"],
 }
 
@@ -210,7 +171,6 @@
 }
 
 build_prop {
->>>>>>> 905305ef
     name: "odm-build.prop",
     stem: "build.prop",
     device_specific: true,
